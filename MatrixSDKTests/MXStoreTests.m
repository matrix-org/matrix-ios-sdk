--- conflicted
+++ resolved
@@ -1677,12 +1677,7 @@
                         id<MXStore> store2 = [[mxStoreClass alloc] init];
 
                         [store2 openWithCredentials:bobRestClient.credentials onComplete:^{
-
-<<<<<<< HEAD
-                            id<MXRoomSummaryProtocol> summary = [store2 summaryOfRoom:response.roomId];
-=======
-                            MXRoomSummary *summary = [store2.roomSummaryStore summaryOfRoom:response.roomId];
->>>>>>> 156b2b76
+                            id<MXRoomSummaryProtocol> summary = [store2.roomSummaryStore summaryOfRoom:response.roomId];
 
                             XCTAssert(summary);
 
