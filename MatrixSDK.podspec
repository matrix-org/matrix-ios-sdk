Pod::Spec.new do |s|

  s.name         = "MatrixSDK"
  s.version      = "0.20.15"
  s.summary      = "The iOS SDK to build apps compatible with Matrix (https://www.matrix.org)"

  s.description  = <<-DESC
				   Matrix is a new open standard for interoperable Instant Messaging and VoIP, providing pragmatic HTTP APIs and open source reference implementations for creating and running your own real-time communication infrastructure.

				   Our hope is to make VoIP/IM as universal and interoperable as email.
                   DESC

  s.homepage     = "https://www.matrix.org"

  s.license      = { :type => "Apache License, Version 2.0", :file => "LICENSE" }

  s.author             = { "matrix.org" => "support@matrix.org" }
  s.social_media_url   = "http://twitter.com/matrixdotorg"

  s.source       = { :git => "https://github.com/matrix-org/matrix-ios-sdk.git", :tag => "v#{s.version}" }
  
  s.requires_arc  = true
  s.swift_versions = ['5.1', '5.2']
  
  s.ios.deployment_target = "10.0"
  s.osx.deployment_target = "10.12"
  
  s.default_subspec = 'Core'
  s.subspec 'Core' do |ss|
      ss.ios.deployment_target = "10.0"
      ss.osx.deployment_target = "10.12"
      
      ss.source_files = "MatrixSDK", "MatrixSDK/**/*.{h,m}", "MatrixSDK/**/*.{swift}"
      ss.osx.exclude_files = "MatrixSDK/VoIP/MXiOSAudioOutputRoute*.swift"
<<<<<<< HEAD
      ss.resources = "MatrixSDK/**/*.{xcdatamodeld}"
      ss.frameworks = "CoreData"
=======
      ss.private_header_files = ['MatrixSDK/MatrixSDKSwiftHeader.h', "MatrixSDK/**/*_Private.h"]
>>>>>>> 532e32fe

      ss.dependency 'AFNetworking', '~> 4.0.0'
      ss.dependency 'GZIP', '~> 1.3.0'

      ss.dependency 'SwiftyBeaver', '1.9.5'

      # Requirements for e2e encryption
      ss.dependency 'OLMKit', '~> 3.2.5'
      ss.dependency 'Realm', '10.16.0'
      ss.dependency 'libbase58', '~> 0.1.4'
  end

  s.subspec 'JingleCallStack' do |ss|
    ss.ios.deployment_target = "11.0"
    
    ss.source_files  = "MatrixSDKExtensions/VoIP/Jingle/**/*.{h,m}"
    
    ss.dependency 'MatrixSDK/Core'
    
    # The Google WebRTC stack
    # Note: it is disabled because its framework does not embed x86 build which
    # prevents us from submitting the MatrixSDK pod
    #ss.ios.dependency 'GoogleWebRTC', '~>1.1.21820'
    
    # Use WebRTC framework included in Jitsi Meet SDK
    ss.ios.dependency 'JitsiMeetSDK', ' 3.10.2'

    # JitsiMeetSDK has not yet binaries for arm64 simulator
    ss.pod_target_xcconfig = { 'EXCLUDED_ARCHS[sdk=iphonesimulator*]' => 'arm64' }
    ss.user_target_xcconfig = { 'EXCLUDED_ARCHS[sdk=iphonesimulator*]' => 'arm64' }
  end

end<|MERGE_RESOLUTION|>--- conflicted
+++ resolved
@@ -32,12 +32,9 @@
       
       ss.source_files = "MatrixSDK", "MatrixSDK/**/*.{h,m}", "MatrixSDK/**/*.{swift}"
       ss.osx.exclude_files = "MatrixSDK/VoIP/MXiOSAudioOutputRoute*.swift"
-<<<<<<< HEAD
+      ss.private_header_files = ['MatrixSDK/MatrixSDKSwiftHeader.h', "MatrixSDK/**/*_Private.h"]
       ss.resources = "MatrixSDK/**/*.{xcdatamodeld}"
       ss.frameworks = "CoreData"
-=======
-      ss.private_header_files = ['MatrixSDK/MatrixSDKSwiftHeader.h', "MatrixSDK/**/*_Private.h"]
->>>>>>> 532e32fe
 
       ss.dependency 'AFNetworking', '~> 4.0.0'
       ss.dependency 'GZIP', '~> 1.3.0'
