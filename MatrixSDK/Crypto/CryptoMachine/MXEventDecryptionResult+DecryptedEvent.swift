--- conflicted
+++ resolved
@@ -37,15 +37,11 @@
         senderCurve25519Key = event.senderCurve25519Key
         claimedEd25519Key = event.claimedEd25519Key
         forwardingCurve25519KeyChain = event.forwardingCurve25519Chain
-<<<<<<< HEAD
-        isUntrusted = event.verificationState == VerificationState.untrusted
-=======
         
         // Untrusted state not yet fully implemented, will equal to:
         // `isUntrusted = event.verificationState == VerificationState.untrusted`
         MXLog.warning("[MXEventDecryptionResult] trust not yet implemeneted")
         isUntrusted = false
->>>>>>> 03d3104c
     }
 }
 
