// 
// Copyright 2021 The Matrix.org Foundation C.I.C
//
// Licensed under the Apache License, Version 2.0 (the "License");
// you may not use this file except in compliance with the License.
// You may obtain a copy of the License at
//
// http://www.apache.org/licenses/LICENSE-2.0
//
// Unless required by applicable law or agreed to in writing, software
// distributed under the License is distributed on an "AS IS" BASIS,
// WITHOUT WARRANTIES OR CONDITIONS OF ANY KIND, either express or implied.
// See the License for the specific language governing permissions and
// limitations under the License.
//

import Foundation

/// MXSpaceService error
public enum MXSpaceServiceError: Int, Error {
    case spaceNotFound
    case unknown
}

// MARK: - MXSpaceService errors
extension MXSpaceServiceError: CustomNSError {
    public static let errorDomain = "org.matrix.sdk.spaceService"

    public var errorCode: Int {
        return Int(rawValue)
    }

    public var errorUserInfo: [String: Any] {
        return [:]
    }
}

// MARK: - MXSpaceService notification constants
extension MXSpaceService {
    /// Posted once the first graph as been built or loaded
    public static let didInitialised = Notification.Name("MXSpaceServiceDidInitialised")

    /// Posted once the graph of rooms is up and running
    public static let didBuildSpaceGraph = Notification.Name("MXSpaceServiceDidBuildSpaceGraph")
}

/// MXSpaceService enables to handle spaces.
@objcMembers
public class MXSpaceService: NSObject {

    // MARK: - Properties
    
    private unowned let session: MXSession
    
    private lazy var stateEventBuilder: MXRoomInitialStateEventBuilder = {
        return MXRoomInitialStateEventBuilder()
    }()
    
    private let roomTypeMapper: MXRoomTypeMapper
    
    private let processingQueue: DispatchQueue
    private let sdkProcessingQueue: DispatchQueue
    private let completionQueue: DispatchQueue
    
    private var graph: MXSpaceGraphData = MXSpaceGraphData() {
        didSet {
            var spacesPerId: [String:MXSpace] = [:]
            self.graph.spaceRoomIds.forEach { spaceId in
                if let space = self.getSpace(withId: spaceId) {
                    spacesPerId[spaceId] = space
                }
            }
            self.spacesPerId = spacesPerId
        }
    }
    private var spacesPerId: [String:MXSpace] = [:]
    
    private var isGraphBuilding = false;
    
    public let notificationCounter: MXSpaceNotificationCounter
    
    public var rootSpaceSummaries: [MXRoomSummary] {
        return self.graph.rootSpaceIds.compactMap { spaceId in
            self.session.roomSummary(withRoomId: spaceId)
        }
    }
    
    public private(set) var needsUpdate: Bool = true
    
    public var graphUpdateEnabled = true
    
    private var sessionStateDidChangeObserver: Any?
    
    public var ancestorsPerRoomId: [String:Set<String>] {
        return graph.ancestorsPerRoomId
    }
    
    public private(set) var isInitialised = false {
        didSet {
            if !oldValue && isInitialised {
                self.completionQueue.async {
                    NotificationCenter.default.post(name: MXSpaceService.didInitialised, object: self)
                }
            }
        }
    }

    // MARK: - Setup
    
    public init(session: MXSession) {
        self.session = session
        self.notificationCounter = MXSpaceNotificationCounter(session: session)
        self.roomTypeMapper = MXRoomTypeMapper(defaultRoomType: .room)
        self.processingQueue = DispatchQueue(label: "org.matrix.sdk.MXSpaceService.processingQueue", attributes: .concurrent)
        self.completionQueue = DispatchQueue.main
        self.sdkProcessingQueue = DispatchQueue.main
        
        super.init()
        
        self.registerNotificationObservers()
    }
    
    deinit {
        unregisterNotificationObservers()
    }
    
    // MARK: - Public
    
    /// close the service and free all data
    public func close() {
        self.isGraphBuilding = true
        self.graph = MXSpaceGraphData()
        self.notificationCounter.close()
        self.isGraphBuilding = false
        self.completionQueue.async {
            NotificationCenter.default.post(name: MXSpaceService.didBuildSpaceGraph, object: self)
        }
    }
    
    /// Loads graph from the given store
    public func loadData() {
        self.processingQueue.async {
            let store = MXSpaceFileStore(userId: self.session.myUserId, deviceId: self.session.myDeviceId)
            if let loadedGraph = store.loadSpaceGraphData() {
                self.graph = loadedGraph

                self.completionQueue.async {
                    self.isInitialised = true
                    self.notificationCounter.computeNotificationCount()
                    NotificationCenter.default.post(name: MXSpaceService.didBuildSpaceGraph, object: self)
                }
            }
        }
    }
    
    /// Allows to know if a given room is a descendant of a given space
    /// - Parameters:
    ///   - roomId: ID of the room
    ///   - spaceId: ID of the space
    /// - Returns: `true` if the room with the given ID is an ancestor of the space with the given ID .`false` otherwise
    public func isRoom(withId roomId: String, descendantOf spaceId: String) -> Bool {
        return self.graph.descendantsPerRoomId[spaceId]?.contains(roomId) ?? false
    }
    
    /// Allows to know if the room is oprhnaed (e.g. has no ancestor)
    /// - Parameters:
    ///   - roomId: ID of the room
    /// - Returns: `true` if the room with the given ID is orphaned .`false` otherwise
    public func isOrphanedRoom(withId roomId: String) -> Bool {
        return self.graph.orphanedRoomIds.contains(roomId) || self.graph.orphanedDirectRoomIds.contains(roomId)
    }
    
    /// Handle a sync response
    /// - Parameters:
    ///   - syncResponse: The sync response object
    public func handleSyncResponse(_ syncResponse: MXSyncResponse) {
        guard self.needsUpdate || !(syncResponse.rooms?.join?.isEmpty ?? true) || !(syncResponse.rooms?.invite?.isEmpty ?? true) || !(syncResponse.rooms?.leave?.isEmpty ?? true) || !(syncResponse.toDevice?.events.isEmpty ?? true) else
        {
            return
        }
        
        self.buildGraph()
    }
    
    /// Create a space.
    /// - Parameters:
    ///   - parameters: The parameters for space creation.
    ///   - completion: A closure called when the operation completes.
    /// - Returns: a `MXHTTPOperation` instance.
    @discardableResult
    public func createSpace(with parameters: MXSpaceCreationParameters, completion: @escaping (MXResponse<MXSpace>) -> Void) -> MXHTTPOperation {
        return self.session.createRoom(parameters: parameters) { (response) in
            switch response {
            case .success(let room):
                let space: MXSpace = MXSpace(roomId: room.roomId, session:self.session)
                self.completionQueue.async {
                    completion(.success(space))
                }
            case .failure(let error):
                self.completionQueue.async {
                    completion(.failure(error))
                }
            }
        }
    }
    
    /// Create a space shortcut.
    /// - Parameters:
    ///   - name: The space name.
    ///   - topic: The space topic.
    ///   - isPublic: true to indicate to use public chat presets and join the space without invite or false to use private chat presets and join the space on invite.
    ///   - completion: A closure called when the operation completes.
    /// - Returns: a `MXHTTPOperation` instance.
    @discardableResult
    public func createSpace(withName name: String, topic: String?, isPublic: Bool, completion: @escaping (MXResponse<MXSpace>) -> Void) -> MXHTTPOperation {
        let parameters = MXSpaceCreationParameters()
        parameters.name = name
        parameters.topic = topic
        parameters.preset = isPublic ? kMXRoomPresetPublicChat : kMXRoomPresetPrivateChat
        
        if isPublic {
            let guestAccessStateEvent = self.stateEventBuilder.buildGuestAccessEvent(withAccess: .canJoin)
                                    
            let historyVisibilityStateEvent = self.stateEventBuilder.buildHistoryVisibilityEvent(withVisibility: .worldReadable)
            
            parameters.addOrUpdateInitialStateEvent(guestAccessStateEvent)
            parameters.addOrUpdateInitialStateEvent(historyVisibilityStateEvent)
        }
        
        return self.createSpace(with: parameters, completion: completion)
    }
    
    /// Get a space from a roomId.
    /// - Parameter spaceId: The id of the space.
    /// - Returns: A MXSpace with the associated roomId or null if room doesn't exists or the room type is not space.
    public func getSpace(withId spaceId: String) -> MXSpace? {
        var space = self.spacesPerId[spaceId]
        if space == nil, let newSpace = self.session.room(withRoomId: spaceId)?.toSpace() {
            space = newSpace
            self.spacesPerId[spaceId] = newSpace
        }
        return space
    }
        
    /// Get the space children informations of a given space from the server.
    /// - Parameters:
    ///   - spaceId: The room id of the queried space.
    ///   - suggestedOnly: If `true`, return only child events and rooms where the `m.space.child` event has `suggested: true`.
    ///   - limit: Optional. A limit to the maximum number of children to return per space. `-1` for no limit
    ///   - completion: A closure called when the operation completes.
    /// - Returns: a `MXHTTPOperation` instance.
    @discardableResult
    public func getSpaceChildrenForSpace(withId spaceId: String,
                                         suggestedOnly: Bool,
                                         limit: Int?,
                                         completion: @escaping (MXResponse<MXSpaceChildrenSummary>) -> Void) -> MXHTTPOperation {
        return self.session.matrixRestClient.getSpaceChildrenForSpace(withId: spaceId, suggestedOnly: suggestedOnly, limit: limit) { (response) in
            switch response {
            case .success(let spaceChildrenResponse):
                self.processingQueue.async { [weak self] in
                    guard let self = self else {
                        return
                    }
                    
                    guard let rooms = spaceChildrenResponse.rooms else {
                        // We should have at least one room for the requested space
                        self.completionQueue.async {
                            completion(.failure(MXSpaceServiceError.spaceNotFound))
                        }
                        return
                    }

                    guard let rootSpaceChildSummaryResponse = rooms.first(where: { spaceResponse -> Bool in
                        return spaceResponse.roomId == spaceId
                    }) else {
                        // Fail to find root child. We should have at least one room for the requested space
                        self.completionQueue.async {
                            completion(.failure(MXSpaceServiceError.spaceNotFound))
                        }
                        return
                    }

                    // Build the queried space summary
                    let spaceSummary = self.createRoomSummary(with: rootSpaceChildSummaryResponse)
                    
                    // Build room hierarchy and events
                    var childrenIdsPerChildRoomId: [String: [String]] = [:]
                    var parentIdsPerChildRoomId: [String:Set<String>] = [:]
                    var spaceChildEventsPerChildRoomId: [String:[String:Any]] = [:]
                    for event in spaceChildrenResponse.events ?? [] where event.type == kMXEventTypeStringSpaceChild && event.wireContent.count > 0 {
                        spaceChildEventsPerChildRoomId[event.stateKey] = event.wireContent

                        var parentIds = parentIdsPerChildRoomId[event.stateKey] ?? Set()
                        parentIds.insert(event.roomId)
                        parentIdsPerChildRoomId[event.stateKey] = parentIds

                        var childrenIds = childrenIdsPerChildRoomId[event.roomId] ?? []
                        childrenIds.append(event.stateKey)
                        childrenIdsPerChildRoomId[event.roomId] = childrenIds
                    }
                    
                    // Build the child summaries of the queried space
                    let childInfos = self.spaceChildInfos(from: spaceChildrenResponse, excludedSpaceId: spaceId, childrenIdsPerChildRoomId: childrenIdsPerChildRoomId, parentIdsPerChildRoomId: parentIdsPerChildRoomId, spaceChildEventsPerChildRoomId: spaceChildEventsPerChildRoomId)

                    let spaceChildrenSummary = MXSpaceChildrenSummary(spaceSummary: spaceSummary, childInfos: childInfos)

                    self.completionQueue.async {
                        completion(.success(spaceChildrenSummary))
                    }
                }
            case .failure(let error):
                self.completionQueue.async {
                    completion(.failure(error))
                }
            }
        }
    }
    
    // MARK: - Space graph computation
    
    private class PrepareDataResult {
        private var _spaces: [MXSpace] = []
        private var _spacesPerId: [String : MXSpace] = [:]
        private var _directRoomIdsPerMemberId: [String: [String]] = [:]
        private var computingSpaces: Set<String> = Set()
        private var computingDirectRooms: Set<String> = Set()
        
        var spaces: [MXSpace] {
            var result: [MXSpace] = []
            self.serialQueue.sync {
                result = self._spaces
            }
            return result
        }
        var spacesPerId: [String : MXSpace] {
            var result: [String : MXSpace] = [:]
            self.serialQueue.sync {
                result = self._spacesPerId
            }
            return result
        }
        var directRoomIdsPerMemberId: [String: [String]] {
            var result: [String: [String]] = [:]
            self.serialQueue.sync {
                result = self._directRoomIdsPerMemberId
            }
            return result
        }
        var isPreparingData = true
        var isComputing: Bool {
            var isComputing = false
            self.serialQueue.sync {
                isComputing = !self.computingSpaces.isEmpty || !self.computingDirectRooms.isEmpty
            }
            return isComputing
        }
        
        private let serialQueue = DispatchQueue(label: "org.matrix.sdk.MXSpaceService.PrepareDataResult.serialQueue")
        
        func add(space: MXSpace) {
            self.serialQueue.sync {
                self._spaces.append(space)
                self._spacesPerId[space.spaceId] = space
            }
        }
        
        func add(directRoom: MXRoom, toUserWithId userId: String) {
            self.serialQueue.sync {
                var rooms = self._directRoomIdsPerMemberId[userId] ?? []
                rooms.append(directRoom.roomId)
                self._directRoomIdsPerMemberId[userId] = rooms
            }
        }
        
        func setComputing(_ isComputing: Bool, forSpace space: MXSpace) {
            self.serialQueue.sync {
                if isComputing {
                    computingSpaces.insert(space.spaceId)
                } else {
                    computingSpaces.remove(space.spaceId)
                }
            }
        }
        
        func setComputing(_ isComputing: Bool, forDirectRoom room: MXRoom) {
            self.serialQueue.sync {
                if isComputing {
                    computingDirectRooms.insert(room.roomId)
                } else {
                    computingDirectRooms.remove(room.roomId)
                }
            }
        }
    }
    
    /// Build the graph of rooms
    private func buildGraph() {
        guard !self.isGraphBuilding && self.graphUpdateEnabled else {
            MXLog.debug("[MXSpaceService] buildGraph: aborted: graph is building or disabled")
            self.needsUpdate = true
            return
        }
        
        self.isGraphBuilding = true
        self.needsUpdate = false
        
        let startDate = Date()
        MXLog.debug("[MXSpaceService] buildGraph: started")
        
        var directRoomIds = Set<String>()
        let roomIds: [String] = self.session.rooms.compactMap { room in
            if room.isDirect {
                directRoomIds.insert(room.roomId)
            }
            return room.roomId
        }
        
        let output = PrepareDataResult()
        MXLog.debug("[MXSpaceService] buildGraph: preparing data for \(roomIds.count) rooms")
        self.prepareData(with: roomIds, index: 0, output: output) { result in
<<<<<<< HEAD

=======
>>>>>>> 897f027e
            MXLog.debug("[MXSpaceService] buildGraph: data prepared in \(Date().timeIntervalSince(startDate))")
            
            self.computSpaceGraph(with: result, roomIds: roomIds, directRoomIds: directRoomIds) { graph in
                self.graph = graph
                
                MXLog.debug("[MXSpaceService] buildGraph: ended after \(Date().timeIntervalSince(startDate))s")
                
                self.isGraphBuilding = false
                self.isInitialised = true
                
                NotificationCenter.default.post(name: MXSpaceService.didBuildSpaceGraph, object: self)

                self.processingQueue.async {
                    let store = MXSpaceFileStore(userId: self.session.myUserId, deviceId: self.session.myDeviceId)
                    if !store.store(spaceGraphData: self.graph) {
                        MXLog.error("[MXSpaceService] buildGraph: failed to store space graph")
                    }

                    // TODO improve updateNotificationsCount and call the method to all spaces once subspaces will be supported
                    self.notificationCounter.computeNotificationCount()
                }
            }
        }
    }

    private func prepareData(with roomIds:[String], index: Int, output: PrepareDataResult, completion: @escaping (_ result: PrepareDataResult) -> Void) {
        self.processingQueue.async {
            guard index < roomIds.count else {
                self.completionQueue.async {
                    output.isPreparingData = false
                    if !output.isComputing {
                        completion(output)
                    }
                }
                return
            }
            
            var _room: MXRoom?
            var _space: MXSpace?
            var isRoomDirect = false
            var _directUserId: String?
            self.sdkProcessingQueue.sync {
                _room = self.session.room(withRoomId: roomIds[index])
                
                if let room = _room {
                    _space = self.spacesPerId[room.roomId] ?? room.toSpace()
                    isRoomDirect = room.isDirect
                    _directUserId = room.directUserId
                }
            }
            
            guard let room = _room else {
                self.prepareData(with: roomIds, index: index+1, output: output, completion: completion)
                return
            }
            
            if let space = _space {
                output.setComputing(true, forSpace: space)
                space.readChildRoomsAndMembers {
                    output.setComputing(false, forSpace: space)
                    if !output.isPreparingData && !output.isComputing {
                        completion(output)
                    }
                }
                output.add(space: space)

                self.prepareData(with: roomIds, index: index+1, output: output, completion: completion)
            } else if isRoomDirect {
                if let directUserId = _directUserId {
                    output.add(directRoom: room, toUserWithId: directUserId)
                    self.prepareData(with: roomIds, index: index+1, output: output, completion: completion)
                } else {
                    self.sdkProcessingQueue.async {
                        output.setComputing(true, forDirectRoom: room)
                        
                        room.members { response in
                            guard let members = response.value as? MXRoomMembers else {
                                self.prepareData(with: roomIds, index: index+1, output: output, completion: completion)
                                return
                            }

                            let membersId = members.members?.compactMap({ roomMember in
                                return roomMember.userId != self.session.myUserId ? roomMember.userId : nil
                            }) ?? []

                            assert(membersId.count == 1)

                            self.processingQueue.async {
                                membersId.forEach { memberId in
                                    output.add(directRoom: room, toUserWithId: memberId)
                                }
                                
                                output.setComputing(false, forDirectRoom: room)
                                if !output.isPreparingData && !output.isComputing {
                                    completion(output)
                                }
                            }
                        }
                        
                        self.prepareData(with: roomIds, index: index+1, output: output, completion: completion)
                    }
                }
            } else {
                self.prepareData(with: roomIds, index: index+1, output: output, completion: completion)
            }
        }
    }
    
    private func computSpaceGraph(with result: PrepareDataResult, roomIds: [String], directRoomIds: Set<String>, completion: @escaping (_ graph: MXSpaceGraphData) -> Void) {
        let startDate = Date()
        MXLog.debug("[MXSpaceService] computSpaceGraph: started")
        
        self.processingQueue.async {
            var parentIdsPerRoomId: [String : Set<String>] = [:]
            result.spaces.forEach { space in
                space.updateChildSpaces(with: result.spacesPerId)
                space.updateChildDirectRooms(with: result.directRoomIdsPerMemberId)
                space.childRoomIds.forEach { roomId in
                    var parentIds = parentIdsPerRoomId[roomId] ?? Set<String>()
                    parentIds.insert(space.spaceId)
                    parentIdsPerRoomId[roomId] = parentIds
                }
                space.childSpaces.forEach { childSpace in
                    var parentIds = parentIdsPerRoomId[childSpace.spaceId] ?? Set<String>()
                    parentIds.insert(space.spaceId)
                    parentIdsPerRoomId[childSpace.spaceId] = parentIds
                }
            }
            
            let rootSpaces = result.spaces.filter { space in
                return parentIdsPerRoomId[space.spaceId] == nil
            }
            
            var ancestorsPerRoomId: [String: Set<String>] = [:]
            var descendantsPerRoomId: [String: Set<String>] = [:]
            rootSpaces.forEach { space in
                self.buildRoomHierarchy(with: space, visitedSpaceIds: [], ancestorsPerRoomId: &ancestorsPerRoomId, descendantsPerRoomId: &descendantsPerRoomId)
            }
            
            var orphanedRoomIds: Set<String> = Set<String>()
            var orphanedDirectRoomIds: Set<String> = Set<String>()
            for roomId in roomIds {
                let isRoomDirect = directRoomIds.contains(roomId)
                if !isRoomDirect && parentIdsPerRoomId[roomId] == nil {
                    orphanedRoomIds.insert(roomId)
                } else if isRoomDirect && parentIdsPerRoomId[roomId] == nil {
                    orphanedDirectRoomIds.insert(roomId)
                }
            }

            let graph = MXSpaceGraphData(
                spaceRoomIds: result.spaces.map({ space in
                    space.spaceId
                }),
                parentIdsPerRoomId: parentIdsPerRoomId,
                ancestorsPerRoomId: ancestorsPerRoomId,
                descendantsPerRoomId: descendantsPerRoomId,
                rootSpaceIds: rootSpaces.map({ space in
                    space.spaceId
                }),
                orphanedRoomIds: orphanedRoomIds,
                orphanedDirectRoomIds: orphanedDirectRoomIds)
            
            MXLog.debug("[MXSpaceService] computSpaceGraph: space graph computed in \(Date().timeIntervalSince(startDate))s")

            self.completionQueue.async {
                completion(graph)
            }
        }
    }

    private func buildRoomHierarchy(with space: MXSpace, visitedSpaceIds: [String], ancestorsPerRoomId: inout [String: Set<String>], descendantsPerRoomId: inout [String: Set<String>]) {
        var visitedSpaceIds = visitedSpaceIds
        visitedSpaceIds.append(space.spaceId)
        space.childRoomIds.forEach { roomId in
            var parentIds = ancestorsPerRoomId[roomId] ?? Set<String>()
            visitedSpaceIds.forEach { spaceId in
                parentIds.insert(spaceId)
                
                var descendantIds = descendantsPerRoomId[spaceId] ?? Set<String>()
                descendantIds.insert(roomId)
                descendantsPerRoomId[spaceId] = descendantIds
            }
            ancestorsPerRoomId[roomId] = parentIds
        }
        space.childSpaces.forEach { childSpace in
            buildRoomHierarchy(with: childSpace, visitedSpaceIds: visitedSpaceIds, ancestorsPerRoomId: &ancestorsPerRoomId, descendantsPerRoomId: &descendantsPerRoomId)
        }
    }
    
    // MARK: - Notification handling
    
    private func registerNotificationObservers() {
        self.sessionStateDidChangeObserver = NotificationCenter.default.addObserver(forName: NSNotification.Name.mxSessionStateDidChange, object: session, queue: nil) { [weak self] notification in
            guard let session = self?.session, session.state == .storeDataReady else {
                return
            }
            
            self?.loadData()
        }
    }
    
    private func unregisterNotificationObservers() {
        if let observer = self.sessionStateDidChangeObserver {
            NotificationCenter.default.removeObserver(observer)
        }
    }
    
    // MARK: - Private
    
    private func createRoomSummary(with spaceChildSummaryResponse: MXSpaceChildSummaryResponse) -> MXRoomSummary {
        
        let roomId = spaceChildSummaryResponse.roomId
        let roomTypeString = spaceChildSummaryResponse.roomType
                
        let roomSummary: MXRoomSummary = MXRoomSummary(roomId: roomId, andMatrixSession: nil)
        roomSummary.roomTypeString = roomTypeString
        roomSummary.roomType = self.roomTypeMapper.roomType(from: roomTypeString)
        
        let joinedMembersCount = UInt(spaceChildSummaryResponse.numJoinedMembers)
        
        let membersCount = MXRoomMembersCount()
        membersCount.joined = joinedMembersCount
        membersCount.members = joinedMembersCount
        
        roomSummary.membersCount = membersCount
        roomSummary.displayname = spaceChildSummaryResponse.name
        roomSummary.topic = spaceChildSummaryResponse.topic
        roomSummary.avatar = spaceChildSummaryResponse.avatarUrl
        roomSummary.isEncrypted = false
                                
        return roomSummary
    }
    
    private func spaceChildInfos(from spaceChildrenResponse: MXSpaceChildrenResponse, excludedSpaceId: String, childrenIdsPerChildRoomId: [String: [String]], parentIdsPerChildRoomId: [String:Set<String>], spaceChildEventsPerChildRoomId: [String:[String:Any]]) -> [MXSpaceChildInfo] {
        guard let spaceChildSummaries = spaceChildrenResponse.rooms else {
            return []
        }
        
        let childInfos: [MXSpaceChildInfo] = spaceChildSummaries.compactMap { (spaceChildSummaryResponse) -> MXSpaceChildInfo? in
            
            let spaceId = spaceChildSummaryResponse.roomId
            
            guard spaceId != excludedSpaceId else {
                return nil
            }
            
            let childStateEvent = spaceChildrenResponse.events?.first(where: { (event) -> Bool in
                return event.stateKey == spaceId && event.eventType == .spaceChild
            })
                        
            return self.createSpaceChildInfo(with: spaceChildSummaryResponse, and: childStateEvent, parentIds: parentIdsPerChildRoomId[spaceId], childrenIds: childrenIdsPerChildRoomId[spaceId], childEvents: spaceChildEventsPerChildRoomId[spaceId])
        }
        
        return childInfos
    }
    
    private func createSpaceChildInfo(with spaceChildSummaryResponse: MXSpaceChildSummaryResponse, and spaceChildStateEvent: MXEvent?, parentIds: Set<String>?, childrenIds: [String]?, childEvents: [String:Any]?) -> MXSpaceChildInfo {
        
        var spaceChildContent: MXSpaceChildContent?
        
        if let stateEventContent = spaceChildStateEvent?.content {
            spaceChildContent = MXSpaceChildContent(fromJSON: stateEventContent)
        }
        
        let roomTypeString = spaceChildSummaryResponse.roomType
        let roomType = self.roomTypeMapper.roomType(from: roomTypeString)
        
        return MXSpaceChildInfo(childRoomId: spaceChildSummaryResponse.roomId,
                         isKnown: true,
                         roomTypeString: roomTypeString,
                         roomType: roomType,
                         name: spaceChildSummaryResponse.name,
                         topic: spaceChildSummaryResponse.topic,
                         canonicalAlias: spaceChildSummaryResponse.canonicalAlias,
                         avatarUrl: spaceChildSummaryResponse.avatarUrl,
                         order: spaceChildContent?.order,
                         activeMemberCount: spaceChildSummaryResponse.numJoinedMembers,
                         autoJoin: childEvents?[kMXEventTypeStringAutoJoinKey] as? Bool ?? false,
                         suggested: childEvents?[kMXEventTypeStringSuggestedKey] as? Bool ?? false,
                         parentIds: parentIds ?? Set(),
                         childrenIds: childrenIds ?? [],
                         viaServers: spaceChildContent?.via ?? [],
                         parentRoomId: spaceChildStateEvent?.roomId)
    }
    
}

// MARK: - Objective-C interface
extension MXSpaceService {
    
    /// Create a space.
    /// - Parameters:
    ///   - parameters: The parameters for space creation.
    ///   - success: A closure called when the operation is complete.
    ///   - failure: A closure called  when the operation fails.
    /// - Returns: a `MXHTTPOperation` instance.
    @objc public func createSpace(with parameters: MXSpaceCreationParameters, success: @escaping (MXSpace) -> Void, failure: @escaping (Error) -> Void) -> MXHTTPOperation {
        return self.createSpace(with: parameters) { (response) in
            uncurryResponse(response, success: success, failure: failure)
        }
    }
    
    /// Create a space shortcut.
    /// - Parameters:
    ///   - name: The space name.
    ///   - topic: The space topic.
    ///   - isPublic: true to indicate to use public chat presets and join the space without invite or false to use private chat presets and join the space on invite.
    ///   - success: A closure called when the operation is complete.
    ///   - failure: A closure called  when the operation fails.
    /// - Returns: a `MXHTTPOperation` instance.
    @discardableResult
    @objc public func createSpace(withName name: String, topic: String?, isPublic: Bool, success: @escaping (MXSpace) -> Void, failure: @escaping (Error) -> Void) -> MXHTTPOperation {
        return self.createSpace(withName: name, topic: topic, isPublic: isPublic) { (response) in
            uncurryResponse(response, success: success, failure: failure)
        }
    }
    
    /// Get the space children informations of a given space from the server.
    /// - Parameters:
    ///   - spaceId: The room id of the queried space.
    ///   - suggestedOnly: If `true`, return only child events and rooms where the `m.space.child` event has `suggested: true`.
    ///   - limit: Optional. A limit to the maximum number of children to return per space. `-1` for no limit
    ///   - success: A closure called when the operation is complete.
    ///   - failure: A closure called  when the operation fails.
    /// - Returns: a `MXHTTPOperation` instance.
    @discardableResult
    @objc public func getSpaceChildrenForSpace(withId spaceId: String, suggestedOnly: Bool, limit: Int, success: @escaping (MXSpaceChildrenSummary) -> Void, failure: @escaping (Error) -> Void) -> MXHTTPOperation {
        return self.getSpaceChildrenForSpace(withId: spaceId, suggestedOnly: suggestedOnly, limit: limit) { (response) in
            uncurryResponse(response, success: success, failure: failure)
        }
    }
}

// MARK: - Internal room additions
extension MXRoom {
    
    func toSpace() -> MXSpace? {
        guard let summary = self.summary, summary.roomType == .space else {
            return nil
        }
        return MXSpace(roomId: self.roomId, session: self.mxSession)
    }
}<|MERGE_RESOLUTION|>--- conflicted
+++ resolved
@@ -418,10 +418,6 @@
         let output = PrepareDataResult()
         MXLog.debug("[MXSpaceService] buildGraph: preparing data for \(roomIds.count) rooms")
         self.prepareData(with: roomIds, index: 0, output: output) { result in
-<<<<<<< HEAD
-
-=======
->>>>>>> 897f027e
             MXLog.debug("[MXSpaceService] buildGraph: data prepared in \(Date().timeIntervalSince(startDate))")
             
             self.computSpaceGraph(with: result, roomIds: roomIds, directRoomIds: directRoomIds) { graph in
