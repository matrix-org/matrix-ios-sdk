// 
// Copyright 2021 The Matrix.org Foundation C.I.C
//
// Licensed under the Apache License, Version 2.0 (the "License");
// you may not use this file except in compliance with the License.
// You may obtain a copy of the License at
//
// http://www.apache.org/licenses/LICENSE-2.0
//
// Unless required by applicable law or agreed to in writing, software
// distributed under the License is distributed on an "AS IS" BASIS,
// WITHOUT WARRANTIES OR CONDITIONS OF ANY KIND, either express or implied.
// See the License for the specific language governing permissions and
// limitations under the License.
//

import Foundation

/// MXThreadingService error
public enum MXThreadingServiceError: Int, Error {
    case sessionNotFound
    case unknown
}

// MARK: - MXThreadingService errors
extension MXThreadingServiceError: CustomNSError {
    public static let errorDomain = "org.matrix.sdk.threadingservice"

    public var errorCode: Int {
        return Int(rawValue)
    }

    public var errorUserInfo: [String: Any] {
        return [:]
    }
}

@objc
public protocol MXThreadingServiceDelegate: AnyObject {
    func threadingServiceDidUpdateThreads(_ service: MXThreadingService)
}

@objcMembers
/// Threading service class.
public class MXThreadingService: NSObject {
    
    private weak var session: MXSession?
    
    private var threads: [String: MXThread] = [:]
    private let multicastDelegate: MXMulticastDelegate<MXThreadingServiceDelegate> = MXMulticastDelegate()
    
    /// Notification to be posted when a new thread is created.
    public static let newThreadCreated: Notification.Name = Notification.Name("MXThreadingService.newThreadCreated")
    
    /// Initializer
    /// - Parameter session: session instance
    public init(withSession session: MXSession) {
        self.session = session
        super.init()
    }
    
    /// Adds event to the related thread instance
    /// - Parameter event: event to be handled
    public func handleEvent(_ event: MXEvent) {
        guard let session = session else {
            //  session closed
            return
        }
        guard let threadIdentifier = event.threadIdentifier else {
            //  event is not in a thread
            return
        }
        
        if let thread = thread(withId: threadIdentifier) {
            //  add event to the thread if found
            thread.addEvent(event)
        } else {
            //  create the thread for the first time
            let thread: MXThread
            //  try to find the root event in the session store
            if let rootEvent = session.store.event(withEventId: threadIdentifier, inRoom: event.roomId) {
                thread = MXThread(withSession: session, rootEvent: rootEvent)
            } else {
                thread = MXThread(withSession: session, identifier: threadIdentifier, roomId: event.roomId)
            }
            thread.addEvent(event)
            saveThread(thread)
            NotificationCenter.default.post(name: Self.newThreadCreated, object: thread, userInfo: nil)
        }
        notifyDidUpdateThreads()
    }
    
    /// Method to check an event is a thread root or not
    /// - Parameter event: event to be checked
    /// - Returns: true is given event is a thread root
    public func isEventThreadRoot(_ event: MXEvent) -> Bool {
        return thread(withId: event.eventId) != nil
    }
    
    /// Method to get a thread with specific identifier
    /// - Parameter identifier: identifier of a thread
    /// - Returns: thread instance if found, nil otherwise
    public func thread(withId identifier: String) -> MXThread? {
        objc_sync_enter(threads)
        let result = threads[identifier]
        objc_sync_exit(threads)
        return result
    }
    
    public func threads(inRoom roomId: String) -> [MXThread] {
        //  sort threads so that the newer is the first
        return Array(threads.values).filter({ $0.roomId == roomId }).sorted(by: <)
    }
    
    public func participatedThreads(inRoom roomId: String) -> [MXThread] {
        //  filter only participated threads
        return threads(inRoom: roomId).filter({ $0.isParticipated })
    }
    
    private func saveThread(_ thread: MXThread) {
        objc_sync_enter(threads)
        threads[thread.identifier] = thread
        objc_sync_exit(threads)
    }
    
<<<<<<< HEAD
    @discardableResult
=======
    /// Method to fetch all threads in a room. Will be used in future.
    /// - Parameters:
    ///   - roomId: room identifier
    ///   - completion: completion block to be called at the end of the process
>>>>>>> 3b91d8b2
    public func allThreads(inRoom roomId: String,
                           completion: @escaping (MXResponse<[MXThread]>) -> Void) -> MXHTTPOperation? {
        guard let session = session else {
            completion(.failure(MXThreadingServiceError.sessionNotFound))
            return nil
        }
        
        let filter = MXRoomEventFilter()
        filter.relationTypes = [MXEventRelationTypeThread]
        
        return session.matrixRestClient.threads(forRoom: roomId,
                                                 from: "",
                                                 direction: .backwards,
                                                 limit: nil,
                                                 filter: filter) { response in
            switch response {
            case .success(let paginationResponse):
                if let rootEvents = paginationResponse.chunk {
                    let threads = rootEvents.map { event -> MXThread in
                        if let thread = self.thread(withId: event.eventId) {
                            return thread
                        }
                        return MXThread(withSession: session, rootEvent: event)
                    }
                    completion(.success(threads))
                } else {
                    completion(.success([]))
                }
            case .failure(let error):
                completion(.failure(error))
            }
        }
    }
    
    //  MARK: - Delegate
    
    public func addDelegate(_ delegate: MXThreadingServiceDelegate) {
        multicastDelegate.addDelegate(delegate)
    }
    
    public func removeDelegate(_ delegate: MXThreadingServiceDelegate) {
        multicastDelegate.removeDelegate(delegate)
    }
    
    public func removeAllDelegates() {
        multicastDelegate.removeAllDelegates()
    }
    
    private func notifyDidUpdateThreads() {
        multicastDelegate.invoke({ $0.threadingServiceDidUpdateThreads(self) })
    }
    
}<|MERGE_RESOLUTION|>--- conflicted
+++ resolved
@@ -123,14 +123,11 @@
         objc_sync_exit(threads)
     }
     
-<<<<<<< HEAD
     @discardableResult
-=======
     /// Method to fetch all threads in a room. Will be used in future.
     /// - Parameters:
     ///   - roomId: room identifier
     ///   - completion: completion block to be called at the end of the process
->>>>>>> 3b91d8b2
     public func allThreads(inRoom roomId: String,
                            completion: @escaping (MXResponse<[MXThread]>) -> Void) -> MXHTTPOperation? {
         guard let session = session else {
