/*
 Copyright 2014 OpenMarket Ltd
 Copyright 2017 Vector Creations Ltd

 Licensed under the Apache License, Version 2.0 (the "License");
 you may not use this file except in compliance with the License.
 You may obtain a copy of the License at

 http://www.apache.org/licenses/LICENSE-2.0

 Unless required by applicable law or agreed to in writing, software
 distributed under the License is distributed on an "AS IS" BASIS,
 WITHOUT WARRANTIES OR CONDITIONS OF ANY KIND, either express or implied.
 See the License for the specific language governing permissions and
 limitations under the License.
 */

#import "MXMemoryStore.h"

#import "MXMemoryRoomStore.h"

#import "MXTools.h"

@interface MXMemoryStore()
{
    NSString *eventStreamToken;
    MXWellKnown *homeserverWellknown;
    NSInteger maxUploadSize;
    
    //  Execution queue for computationally expensive operations.
    dispatch_queue_t executionQueue;
}
@end


@implementation MXMemoryStore

@synthesize eventStreamToken, userAccountData, syncFilterId, homeserverWellknown;

- (instancetype)init
{
    self = [super init];
    if (self)
    {
        roomStores = [NSMutableDictionary dictionary];
        roomOutgoingMessagesStores = [NSMutableDictionary dictionary];
        receiptsByRoomId = [NSMutableDictionary dictionary];
        users = [NSMutableDictionary dictionary];
        groups = [NSMutableDictionary dictionary];
        maxUploadSize = -1;
        executionQueue = dispatch_queue_create("MXMemoryStoreExecutionQueue", DISPATCH_QUEUE_SERIAL);
    }
    return self;
}

- (void)openWithCredentials:(MXCredentials *)someCredentials onComplete:(void (^)(void))onComplete failure:(void (^)(NSError *))failure
{
    credentials = someCredentials;
    // Nothing to do
    if (onComplete)
    {
        onComplete();
    }
}

- (void)storeEventForRoom:(NSString*)roomId event:(MXEvent*)event direction:(MXTimelineDirection)direction
{
    MXMemoryRoomStore *roomStore = [self getOrCreateRoomStore:roomId];
    [roomStore storeEvent:event direction:direction];
}

- (void)replaceEvent:(MXEvent *)event inRoom:(NSString *)roomId
{
    MXMemoryRoomStore *roomStore = [self getOrCreateRoomStore:roomId];
    [roomStore replaceEvent:event];
}

- (BOOL)eventExistsWithEventId:(NSString *)eventId inRoom:(NSString *)roomId
{
    return (nil != [self eventWithEventId:eventId inRoom:roomId]);
}

- (MXEvent *)eventWithEventId:(NSString *)eventId inRoom:(NSString *)roomId
{
    MXMemoryRoomStore *roomStore = [self getOrCreateRoomStore:roomId];
    return [roomStore eventWithEventId:eventId];
}

- (void)deleteAllMessagesInRoom:(NSString *)roomId
{
    MXMemoryRoomStore *roomStore = [self getOrCreateRoomStore:roomId];
    [roomStore removeAllMessages];
    roomStore.paginationToken = nil;
    roomStore.hasReachedHomeServerPaginationEnd = NO;
}

- (void)deleteRoom:(NSString *)roomId
{
    if (roomStores[roomId])
    {
        [roomStores removeObjectForKey:roomId];
    }
    
    if (receiptsByRoomId[roomId])
    {
        [receiptsByRoomId removeObjectForKey:roomId];
    }
}

- (void)deleteAllData
{
    [roomStores removeAllObjects];
}

- (void)storePaginationTokenOfRoom:(NSString*)roomId andToken:(NSString*)token
{
    MXMemoryRoomStore *roomStore = [self getOrCreateRoomStore:roomId];
    roomStore.paginationToken = token;
}

- (NSString*)paginationTokenOfRoom:(NSString*)roomId
{
    MXMemoryRoomStore *roomStore = [self getOrCreateRoomStore:roomId];
    return roomStore.paginationToken;
}

- (void)storeHasReachedHomeServerPaginationEndForRoom:(NSString*)roomId andValue:(BOOL)value
{
    MXMemoryRoomStore *roomStore = [self getOrCreateRoomStore:roomId];
    roomStore.hasReachedHomeServerPaginationEnd = value;
}

- (BOOL)hasReachedHomeServerPaginationEndForRoom:(NSString*)roomId
{
    MXMemoryRoomStore *roomStore = [self getOrCreateRoomStore:roomId];
    return roomStore.hasReachedHomeServerPaginationEnd;
}

- (void)storeHasLoadedAllRoomMembersForRoom:(NSString *)roomId andValue:(BOOL)value
{
    MXMemoryRoomStore *roomStore = [self getOrCreateRoomStore:roomId];
    roomStore.hasLoadedAllRoomMembersForRoom = value;
}

- (BOOL)hasLoadedAllRoomMembersForRoom:(NSString *)roomId
{
    MXMemoryRoomStore *roomStore = [self getOrCreateRoomStore:roomId];
    return roomStore.hasLoadedAllRoomMembersForRoom;
}


- (id<MXEventsEnumerator>)messagesEnumeratorForRoom:(NSString *)roomId
{
    MXMemoryRoomStore *roomStore = [self getOrCreateRoomStore:roomId];
    return roomStore.messagesEnumerator;
}

- (id<MXEventsEnumerator>)messagesEnumeratorForRoom:(NSString *)roomId withTypeIn:(NSArray *)types
{
    MXMemoryRoomStore *roomStore = [self getOrCreateRoomStore:roomId];
    return [roomStore enumeratorForMessagesWithTypeIn:types];
}

- (void)storePartialTextMessageForRoom:(NSString *)roomId partialTextMessage:(NSString *)partialTextMessage
{
    MXMemoryRoomStore *roomStore = [self getOrCreateRoomStore:roomId];
    roomStore.partialTextMessage = partialTextMessage;
}

- (NSString *)partialTextMessageOfRoom:(NSString *)roomId
{
    MXMemoryRoomStore *roomStore = [self getOrCreateRoomStore:roomId];
    return roomStore.partialTextMessage;
}

- (void)loadReceiptsForRoom:(NSString *)roomId completion:(void (^)(void))completion
{
    [self getOrCreateReceiptsFor:roomId];
    
    if (completion)
    {
        dispatch_async(dispatch_get_main_queue(), ^{
            completion();
        });
    }
}

- (void)getEventReceipts:(NSString *)roomId eventId:(NSString *)eventId sorted:(BOOL)sort completion:(void (^)(NSArray<MXReceiptData *> * _Nonnull))completion
{
    [self loadReceiptsForRoom:roomId completion:^{
        NSDictionary<NSString *, MXReceiptData *> *receiptsByUserId = self->receiptsByRoomId[roomId];
        
        if (receiptsByUserId)
        {
            @synchronized (receiptsByUserId)
            {
                dispatch_async(self->executionQueue, ^{
                    NSArray<MXReceiptData*> *receipts = [[receiptsByUserId allValues] filteredArrayUsingPredicate:[NSPredicate predicateWithFormat:@"eventId == %@", eventId]];
                    
                    if (sort)
                    {
                        NSArray<MXReceiptData*> *sortedReceipts = [receipts sortedArrayUsingComparator:^NSComparisonResult(MXReceiptData* _Nonnull first, MXReceiptData* _Nonnull second) {
                            return (first.ts < second.ts) ? NSOrderedDescending : NSOrderedAscending;
                        }];
                        
                        dispatch_async(dispatch_get_main_queue(), ^{
                            completion(sortedReceipts);
                        });
                    }
                    else
                    {
                        dispatch_async(dispatch_get_main_queue(), ^{
                            completion(receipts);
                        });
                    }
                });
            }
        }
        else
        {
            completion(@[]);
        }
    }];
}

- (BOOL)storeReceipt:(MXReceiptData*)receipt inRoom:(NSString*)roomId
{
    NSMutableDictionary* receiptsByUserId = receiptsByRoomId[roomId];
    
    if (!receiptsByUserId)
    {
        receiptsByUserId = [[NSMutableDictionary alloc] init];
        receiptsByRoomId[roomId] = receiptsByUserId;
    }
    
    MXReceiptData* curReceipt = receiptsByUserId[receipt.userId];
    
    // not yet defined or a new event
    if (!curReceipt || (![receipt.eventId isEqualToString:curReceipt.eventId] && (receipt.ts > curReceipt.ts)))
    {
        @synchronized (receiptsByUserId)
        {
            receiptsByUserId[receipt.userId] = receipt;
        }
        return true;
    }
    
    return false;
}

- (MXReceiptData *)getReceiptInRoom:(NSString*)roomId forUserId:(NSString*)userId
{
    NSMutableDictionary* receipsByUserId = receiptsByRoomId[roomId];

    if (receipsByUserId)
    {
        MXReceiptData* data = receipsByUserId[userId];
        if (data)
        {
            return [data copy];
        }
    }
    
    return nil;
}

- (NSUInteger)localUnreadEventCount:(NSString*)roomId withTypeIn:(NSArray*)types
{
    // @TODO: This method is only logic which could be moved to MXRoom
    MXMemoryRoomStore* store = [roomStores valueForKey:roomId];
    NSMutableDictionary* receipsByUserId = [receiptsByRoomId objectForKey:roomId];
    NSUInteger count = 0;
    
    if (store && receipsByUserId)
    {
        MXReceiptData* data = [receipsByUserId objectForKey:credentials.userId];
        
        if (data)
        {
            // Check the current stored events (by ignoring oneself events)
            NSArray *array = [store eventsAfter:data.eventId except:credentials.userId withTypeIn:[NSSet setWithArray:types]];
            
            // Check whether these unread events have not been redacted.
            for (MXEvent *event in array)
            {
                if (event.redactedBecause == nil)
                {
                    count ++;
                }
            }
        }
    }
   
    return count;
}

- (void)storeHomeserverWellknown:(nonnull MXWellKnown *)wellknown
{
    homeserverWellknown = wellknown;
}

- (NSInteger)maxUploadSize
{
    return self->maxUploadSize;
}

- (void)storeMaxUploadSize:(NSInteger)maxUploadSize
{
    self->maxUploadSize = maxUploadSize;
}

- (NSArray<MXEvent*>* _Nonnull)relationsForEvent:(nonnull NSString*)eventId inRoom:(nonnull  NSString*)roomId relationType:(NSString*)relationType
{
    MXMemoryRoomStore *roomStore = [self getOrCreateRoomStore:roomId];
    return [roomStore relationsForEvent:eventId relationType:relationType];
}

- (BOOL)isPermanent
{
    return NO;
}

- (NSArray *)rooms
{
    return roomStores.allKeys;
}


#pragma mark - Matrix users
- (void)storeUser:(MXUser *)user
{
    users[user.userId] = user;
}

- (NSArray<MXUser *> *)users
{
    return users.allValues;
}

- (MXUser *)userWithUserId:(NSString *)userId
{
    return users[userId];
}

#pragma mark - Matrix groups
- (void)storeGroup:(MXGroup *)group
{
    if (group.groupId.length)
    {
        groups[group.groupId] = group;
    }
}

- (NSArray<MXGroup *> *)groups
{
    return groups.allValues;
}

- (MXGroup *)groupWithGroupId:(NSString *)groupId
{
    if (groupId.length)
    {
        return groups[groupId];
    }
    return nil;
}

- (void)deleteGroup:(NSString *)groupId
{
    if (groupId.length)
    {
        [groups removeObjectForKey:groupId];
    }
}

#pragma mark - Outgoing events
- (void)storeOutgoingMessageForRoom:(NSString*)roomId outgoingMessage:(MXEvent*)outgoingMessage
{
    MXMemoryRoomOutgoingMessagesStore *roomStore = [self getOrCreateRoomOutgoingMessagesStore:roomId];
    [roomStore storeOutgoingMessage:outgoingMessage];
}

- (void)removeAllOutgoingMessagesFromRoom:(NSString*)roomId
{
    MXMemoryRoomOutgoingMessagesStore *roomStore = [self getOrCreateRoomOutgoingMessagesStore:roomId];
    [roomStore removeAllOutgoingMessages];
}

- (void)removeOutgoingMessageFromRoom:(NSString*)roomId outgoingMessage:(NSString*)outgoingMessageEventId
{
    MXMemoryRoomOutgoingMessagesStore *roomStore = [self getOrCreateRoomOutgoingMessagesStore:roomId];
    [roomStore removeOutgoingMessage:outgoingMessageEventId];
}

- (NSArray<MXEvent*>*)outgoingMessagesInRoom:(NSString*)roomId
{
    MXMemoryRoomOutgoingMessagesStore *roomStore = [self getOrCreateRoomOutgoingMessagesStore:roomId];
    return roomStore.outgoingMessages;
}


#pragma mark - Matrix filters
- (void)storeFilter:(nonnull MXFilterJSONModel*)filter withFilterId:(nonnull NSString*)filterId
{
    if (!filters)
    {
        filters = [NSMutableDictionary dictionary];
    }

    filters[filterId] = filter.jsonString;
}

- (void)filterWithFilterId:(nonnull NSString*)filterId
                   success:(nonnull void (^)(MXFilterJSONModel * _Nullable filter))success
                   failure:(nullable void (^)(NSError * _Nullable error))failure
{
    MXFilterJSONModel *filter;

    NSString *jsonString = filters[filterId];
    if (jsonString)
    {
        NSDictionary *json = [MXTools deserialiseJSONString:jsonString];
        filter = [MXFilterJSONModel modelFromJSON:json];
    }

    success(filter);
}

- (void)filterIdForFilter:(nonnull MXFilterJSONModel*)filter
                  success:(nonnull void (^)(NSString * _Nullable filterId))success
                  failure:(nullable void (^)(NSError * _Nullable error))failure
{
    NSString *theFilterId;

    for (NSString *filterId in filters)
    {
        NSDictionary *json = [MXTools deserialiseJSONString:filters[filterId]];
        MXFilterJSONModel *cachedFilter = [MXFilterJSONModel modelFromJSON:json];

        if ([cachedFilter isEqual:filter])
        {
            theFilterId = filterId;
            break;
        }
    }

    success(theFilterId);
}


#pragma mark - Protected operations
- (MXMemoryRoomStore*)getOrCreateRoomStore:(NSString*)roomId
{
    MXMemoryRoomStore *roomStore = roomStores[roomId];
    if (nil == roomStore)
    {
        roomStore = [[MXMemoryRoomStore alloc] init];
        roomStores[roomId] = roomStore;
    }
    return roomStore;
}

<<<<<<< HEAD
- (NSDictionary<NSString *,MXReceiptData *> *)getOrCreateReceiptsFor:(NSString *)roomId
{
    NSDictionary<NSString *,MXReceiptData *> *result = receiptsByRoomId[roomId];
    if (nil == result)
    {
        result = [NSMutableDictionary new];
        receiptsByRoomId[roomId] = result;
    }
    return result;
=======
- (MXMemoryRoomOutgoingMessagesStore *)getOrCreateRoomOutgoingMessagesStore:(NSString *)roomId
{
    MXMemoryRoomOutgoingMessagesStore *store = roomOutgoingMessagesStores[roomId];
    if (nil == store)
    {
        store = [MXMemoryRoomOutgoingMessagesStore new];
        roomOutgoingMessagesStores[roomId] = store;
    }
    return store;
}

- (void)loadRoomMessagesForRoom:(NSString *)roomId completion:(void (^)(void))completion
{
    [self getOrCreateRoomStore:roomId];
    if (completion)
    {
        dispatch_async(dispatch_get_main_queue(), ^{
            completion();
        });
    }
>>>>>>> 6fa19aef
}

@end<|MERGE_RESOLUTION|>--- conflicted
+++ resolved
@@ -447,41 +447,6 @@
     success(theFilterId);
 }
 
-
-#pragma mark - Protected operations
-- (MXMemoryRoomStore*)getOrCreateRoomStore:(NSString*)roomId
-{
-    MXMemoryRoomStore *roomStore = roomStores[roomId];
-    if (nil == roomStore)
-    {
-        roomStore = [[MXMemoryRoomStore alloc] init];
-        roomStores[roomId] = roomStore;
-    }
-    return roomStore;
-}
-
-<<<<<<< HEAD
-- (NSDictionary<NSString *,MXReceiptData *> *)getOrCreateReceiptsFor:(NSString *)roomId
-{
-    NSDictionary<NSString *,MXReceiptData *> *result = receiptsByRoomId[roomId];
-    if (nil == result)
-    {
-        result = [NSMutableDictionary new];
-        receiptsByRoomId[roomId] = result;
-    }
-    return result;
-=======
-- (MXMemoryRoomOutgoingMessagesStore *)getOrCreateRoomOutgoingMessagesStore:(NSString *)roomId
-{
-    MXMemoryRoomOutgoingMessagesStore *store = roomOutgoingMessagesStores[roomId];
-    if (nil == store)
-    {
-        store = [MXMemoryRoomOutgoingMessagesStore new];
-        roomOutgoingMessagesStores[roomId] = store;
-    }
-    return store;
-}
-
 - (void)loadRoomMessagesForRoom:(NSString *)roomId completion:(void (^)(void))completion
 {
     [self getOrCreateRoomStore:roomId];
@@ -491,7 +456,40 @@
             completion();
         });
     }
->>>>>>> 6fa19aef
+}
+
+#pragma mark - Protected operations
+- (MXMemoryRoomStore*)getOrCreateRoomStore:(NSString*)roomId
+{
+    MXMemoryRoomStore *roomStore = roomStores[roomId];
+    if (nil == roomStore)
+    {
+        roomStore = [[MXMemoryRoomStore alloc] init];
+        roomStores[roomId] = roomStore;
+    }
+    return roomStore;
+}
+
+- (MXMemoryRoomOutgoingMessagesStore *)getOrCreateRoomOutgoingMessagesStore:(NSString *)roomId
+{
+    MXMemoryRoomOutgoingMessagesStore *store = roomOutgoingMessagesStores[roomId];
+    if (nil == store)
+    {
+        store = [MXMemoryRoomOutgoingMessagesStore new];
+        roomOutgoingMessagesStores[roomId] = store;
+    }
+    return store;
+}
+
+- (NSDictionary<NSString *,MXReceiptData *> *)getOrCreateReceiptsFor:(NSString *)roomId
+{
+    NSDictionary<NSString *,MXReceiptData *> *result = receiptsByRoomId[roomId];
+    if (nil == result)
+    {
+        result = [NSMutableDictionary new];
+        receiptsByRoomId[roomId] = result;
+    }
+    return result;
 }
 
 @end