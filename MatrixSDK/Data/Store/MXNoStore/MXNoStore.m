--- conflicted
+++ resolved
@@ -240,15 +240,6 @@
     return @[];
 }
 
-<<<<<<< HEAD
-- (BOOL)areAllIdentityServerTermsAgreed
-{
-    return NO;
-}
-
-- (void)setAreAllIdentityServerTermsAgreed:(BOOL)areAllIdentityServerTermsAgreed
-{
-=======
 - (void)loadRoomMessagesForRoom:(NSString *)roomId completion:(void (^)(void))completion
 {
     if (completion)
@@ -257,7 +248,15 @@
             completion();
         });
     }
->>>>>>> 45ad6de8
+}
+
+- (BOOL)areAllIdentityServerTermsAgreed
+{
+    return NO;
+}
+
+- (void)setAreAllIdentityServerTermsAgreed:(BOOL)areAllIdentityServerTermsAgreed
+{
 }
 
 #pragma mark - Matrix users
