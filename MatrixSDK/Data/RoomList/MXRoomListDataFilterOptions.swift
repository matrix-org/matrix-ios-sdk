--- conflicted
+++ resolved
@@ -74,14 +74,17 @@
             }
         }
     }
-    /// Flag to filter only suggested rooms, if set to `true`, `dataTypes` and `notDataTypes` are not valid.
+    /// Flag to filter only suggested rooms, if set to `true`, `dataTypes`, `notDataTypes` and `showAllRoomsInHomeSpace` are not used.
     public let onlySuggested: Bool
     
     /// Initializer
     /// - Parameters:
     ///   - dataTypes: data types to fetch. Pass `MXRoomListDataFilterOptions.emptyDataTypes` not to specify any.
     ///   - notDataTypes: data types not to fetch. Pass `MXRoomListDataFilterOptions.emptyDataTypes` not to specify any.
+    ///   - onlySuggested: flag to filter only suggested rooms. Only `space` and `query` parameters are honored if true.
     ///   - query: search query
+    ///   - space: active space
+    ///   - showAllRoomsInHomeSpace: flag to show all rooms in home space (when `space` is not provided)
     public init(dataTypes: MXRoomSummaryDataTypes = MXRoomListDataFilterOptions.emptyDataTypes,
                 notDataTypes: MXRoomSummaryDataTypes = [.hidden, .conferenceUser, .space],
                 onlySuggested: Bool = false,
@@ -97,88 +100,6 @@
         super.init()
     }
     
-<<<<<<< HEAD
-=======
-    /// Just to be used for in-memory data
-    internal func filterRooms(_ rooms: [MXRoomSummaryProtocol]) -> [MXRoomSummaryProtocol] {
-        guard let predicate = predicate else {
-            return rooms
-        }
-        
-        return (rooms as NSArray).filtered(using: predicate) as! [MXRoomSummaryProtocol]
-    }
-    
-    /// To be used for CoreData fetch request
-    internal var predicate: NSPredicate? {
-        var subpredicates: [NSPredicate] = []
-        
-        if let query = query, !query.isEmpty {
-            let subpredicate1 = NSPredicate(format: "%K CONTAINS[cd] %@",
-                                            #keyPath(MXRoomSummaryProtocol.displayname), query)
-            let subpredicate2 = NSPredicate(format: "%K CONTAINS[cd] %@",
-                                            #keyPath(MXRoomSummaryProtocol.spaceChildInfo.displayName), query)
-            let subpredicate = NSCompoundPredicate(type: .or,
-                                                   subpredicates: [subpredicate1, subpredicate2])
-            subpredicates.append(subpredicate)
-        }
-        
-        if !onlySuggested {
-            if !dataTypes.isEmpty {
-                let subpredicate = NSPredicate(format: "(%K & %d) != 0",
-                                               #keyPath(MXRoomSummaryProtocol.dataTypes), dataTypes.rawValue)
-                subpredicates.append(subpredicate)
-            }
-            
-            if !notDataTypes.isEmpty {
-                let subpredicate = NSPredicate(format: "(%K & %d) == 0",
-                                               #keyPath(MXRoomSummaryProtocol.dataTypes), notDataTypes.rawValue)
-                subpredicates.append(subpredicate)
-            }
-            
-            if let space = space {
-                let subpredicate = NSPredicate(format: "%@ IN %K", space.spaceId,
-                                               #keyPath(MXRoomSummaryProtocol.parentSpaceIds))
-                subpredicates.append(subpredicate)
-            } else {
-                //  home space
-                
-                // In case of home space we show a room if one of the following conditions is true:
-                // - Show All Rooms is enabled
-                // - It's a direct room
-                // - The room is a favourite
-                // - The room is orphaned
-                
-                let subpredicate1 = NSPredicate(value: showAllRoomsInHomeSpace)
-                
-                let directDataTypes: MXRoomSummaryDataTypes = .direct
-                let subpredicate2 = NSPredicate(format: "(%K & %d) != 0",
-                                                #keyPath(MXRoomSummaryProtocol.dataTypes), directDataTypes.rawValue)
-                
-                let favoritedDataTypes: MXRoomSummaryDataTypes = .favorited
-                let subpredicate3 = NSPredicate(format: "(%K & %d) != 0",
-                                                #keyPath(MXRoomSummaryProtocol.dataTypes), favoritedDataTypes.rawValue)
-                
-                let subpredicate4 = NSPredicate(format: "%K.@count == 0",
-                                                #keyPath(MXRoomSummaryProtocol.parentSpaceIds))
-                
-                let subpredicate = NSCompoundPredicate(type: .or,
-                                                       subpredicates: [subpredicate1, subpredicate2, subpredicate3, subpredicate4])
-                subpredicates.append(subpredicate)
-            }
-        }
-        
-        guard !subpredicates.isEmpty else {
-            return nil
-        }
-        
-        if subpredicates.count == 1 {
-            return subpredicates.first
-        }
-        return NSCompoundPredicate(type: .and,
-                                   subpredicates: subpredicates)
-    }
-    
->>>>>>> 44b86c5c
     /// Refresh fetcher after updates
     private func refreshFetcher() {
         guard let fetcher = fetchOptions?.fetcher else {
