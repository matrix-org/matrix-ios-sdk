--- conflicted
+++ resolved
@@ -1182,13 +1182,9 @@
     }
     
     // Clear spaces
-<<<<<<< HEAD
-    [[NSNotificationCenter defaultCenter] removeObserver:self name:MXSpaceService.didBuildSpaceGraph object:self.spaceService];
-=======
     [[NSNotificationCenter defaultCenter] removeObserver:self
                                                     name:MXSpaceService.didBuildSpaceGraph
                                                   object:self.spaceService];
->>>>>>> 44b86c5c
     [self.spaceService close];
 
     _myUser = nil;
