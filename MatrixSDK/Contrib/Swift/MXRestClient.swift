/*
 Copyright 2017 Avery Pierce
 Copyright 2017 Vector Creations Ltd
 Copyright 2019 The Matrix.org Foundation C.I.C

 Licensed under the Apache License, Version 2.0 (the "License");
 you may not use this file except in compliance with the License.
 You may obtain a copy of the License at
 
 http://www.apache.org/licenses/LICENSE-2.0
 
 Unless required by applicable law or agreed to in writing, software
 distributed under the License is distributed on an "AS IS" BASIS,
 WITHOUT WARRANTIES OR CONDITIONS OF ANY KIND, either express or implied.
 See the License for the specific language governing permissions and
 limitations under the License.
 */

import Foundation



/// Represents account data type
public enum MXAccountDataType: Equatable, Hashable {
    case direct
    case pushRules
    case ignoredUserList
    case other(String)
    
    var rawValue: String {
        switch self {
        case .direct:               return kMXAccountDataTypeDirect
        case .pushRules:            return kMXAccountDataTypePushRules
        case .ignoredUserList:      return kMXAccountDataKeyIgnoredUser
        case .other(let value):     return value
        }
    }
}




/// Method of inviting a user to a room
public enum MXRoomInvitee: Equatable, Hashable {
    
    /// Invite a user by username
    case userId(String)
    
    /// Invite a user by email
    case email(String)
    
    /// Invite a user using a third-party mechanism.
    /// `method` is the method to use, eg. "email".
    /// `address` is the address of the user.
    case thirdPartyId(MX3PID)
}







public extension MXRestClient {
    
    
    // MARK: - Initialization
    
    /**
     Create an instance based on homeserver url.
     
     - parameters:
         - homeServer: The homeserver address.
         - handler: the block called to handle unrecognized certificate (`nil` if unrecognized certificates are ignored).
     
     - returns: a `MXRestClient` instance.
     */
    @nonobjc convenience init(homeServer: URL, unrecognizedCertificateHandler handler: MXHTTPClientOnUnrecognizedCertificate?) {
        self.init(__homeServer: homeServer.absoluteString, andOnUnrecognizedCertificateBlock: handler)
    }
    
    /**
     Create an instance based on existing user credentials.
     
     - parameters:
         - credentials: A set of existing user credentials.
         - handler: the block called to handle unrecognized certificate (`nil` if unrecognized certificates are ignored).
     
     - returns: a `MXRestClient` instance.
     */
    @nonobjc convenience init(credentials: MXCredentials, unrecognizedCertificateHandler handler: MXHTTPClientOnUnrecognizedCertificate? = nil, persistentTokenDataHandler: MXRestClientPersistTokenDataHandler? = nil, unauthenticatedHandler: MXRestClientUnauthenticatedHandler? = nil) {
        self.init(__credentials: credentials, andOnUnrecognizedCertificateBlock: handler, andPersistentTokenDataHandler: persistentTokenDataHandler, andUnauthenticatedHandler: unauthenticatedHandler)
    }

    
    
    
    // MARK: - Registration Operations
    
    /**
     Check whether a username is already in use.
     
     - parameters:
         - username: The user name to test.
         - completion: A block object called when the operation is completed.
         - inUse: Whether the username is in use
     
     - returns: a `MXHTTPOperation` instance.
     */
    @nonobjc @discardableResult func isUserNameInUse(_ username: String, completion: @escaping (_ inUse: Bool) -> Void) -> MXHTTPOperation {
        return __isUserName(inUse: username, callback: completion)
    }
    
    /**
     Get the list of register flows supported by the home server.
     
     - parameters:
         - completion: A block object called when the operation is completed.
         - response: Provides the server response as an `MXAuthenticationSession` instance.
     
     - returns: a `MXHTTPOperation` instance.
     */
    @nonobjc @discardableResult func getRegisterSession(completion: @escaping (_ response: MXResponse<MXAuthenticationSession>) -> Void) -> MXHTTPOperation {
        return __getRegisterSession(currySuccess(completion), failure: curryFailure(completion))
    }

    
    /**
     Generic registration action request.
     
     As described in [the specification](http://matrix.org/docs/spec/client_server/r0.2.0.html#client-authentication),
     some registration flows require to complete several stages in order to complete user registration.
     This can lead to make several requests to the home server with different kinds of parameters.
     This generic method with open parameters and response exists to handle any kind of registration flow stage.
     
     At the end of the registration process, the SDK user should be able to construct a MXCredentials object
     from the response of the last registration action request.
     
     - parameters:
         - parameters: the parameters required for the current registration stage
         - completion: A block object called when the operation completes.
         - response: Provides the raw JSON response from the server.
     
     - returns: a `MXHTTPOperation` instance.
     */
    @nonobjc @discardableResult func register(parameters: [String: Any], completion: @escaping (_ response: MXResponse<[String: Any]>) -> Void) -> MXHTTPOperation {
        return __register(withParameters: parameters, success: currySuccess(completion), failure: curryFailure(completion))
    }
    
    
    
    /*
     TODO: This method accepts a nil username. Maybe this should be called "anonymous registration"? Would it make sense to have a separate API for that case?
     We could also create an enum called "MXRegistrationType" with associated values, e.g. `.username(String)` and `.anonymous`
     */
    /**
     Register a user.
     
     This method manages the full flow for simple login types and returns the credentials of the newly created matrix user.
     
     - parameters:
         - loginType: the login type. Only `MXLoginFlowType.password` and `MXLoginFlowType.dummy` (m.login.password and m.login.dummy) are supported.
         - username: the user id (ex: "@bob:matrix.org") or the user id localpart (ex: "bob") of the user to register. Can be nil.
         - password: the user's password.
         - completion: A block object called when the operation completes.
         - response: Provides credentials to use to create a `MXRestClient`.
     
     - returns: a `MXHTTPOperation` instance.
     */
    @nonobjc @discardableResult func register(loginType: MXLoginFlowType = .password, username: String?, password: String, completion: @escaping (_ response: MXResponse<MXCredentials>) -> Void) -> MXHTTPOperation {
        return __register(withLoginType: loginType.identifier, username: username, password: password, success: currySuccess(completion), failure: curryFailure(completion))
    }
    
    
    /// The register fallback page to make registration via a web browser or a web view.
    var registerFallbackURL: URL {
        let fallbackString = __registerFallback()!
        return URL(string: fallbackString)!
    }
    
    
    
    
    
    
    // MARK: - Login Operation
    
    /**
     Get the list of login flows supported by the home server.
     
     - parameters:
         - completion: A block object called when the operation completes. 
         - response: Provides the server response as an MXAuthenticationSession instance.
     
     - returns: a `MXHTTPOperation` instance.
     */
    @nonobjc @discardableResult func getLoginSession(completion: @escaping (_ response: MXResponse<MXAuthenticationSession>) -> Void) -> MXHTTPOperation {
        return __getLoginSession(currySuccess(completion), failure: curryFailure(completion))
    }
    
    /**
     Generic login action request.
     
     As described in [the specification](http://matrix.org/docs/spec/client_server/r0.2.0.html#client-authentication),
     some login flows require to complete several stages in order to complete authentication.
     This can lead to make several requests to the home server with different kinds of parameters.
     This generic method with open parameters and response exists to handle any kind of authentication flow stage.
     
     At the end of the registration process, the SDK user should be able to construct a MXCredentials object
     from the response of the last authentication action request.
     
     - parameters:
         - parameters: the parameters required for the current login stage
         - completion: A block object called when the operation completes.
         - response: Provides the raw JSON response from the server.
     
     - returns: a `MXHTTPOperation` instance.
     */
    @nonobjc @discardableResult func login(parameters: [String: Any], completion: @escaping (_ response: MXResponse<[String: Any]>) -> Void) -> MXHTTPOperation {
        return __login(parameters, success: currySuccess(completion), failure: curryFailure(completion))
    }
    
    /**
     Log a user in.
     
     This method manages the full flow for simple login types and returns the credentials of the logged matrix user.
     
     - parameters:
         - type: the login type. Only `MXLoginFlowType.password` (m.login.password) is supported.
         - username: the user id (ex: "@bob:matrix.org") or the user id localpart (ex: "bob") of the user to authenticate.
         - password: the user's password.
         - completion: A block object called when the operation succeeds.
         - response: Provides credentials for this user on `success`
     
     - returns: a `MXHTTPOperation` instance.
     */
    @nonobjc @discardableResult func login(type loginType: MXLoginFlowType = .password, username: String, password: String, completion: @escaping (_ response: MXResponse<MXCredentials>) -> Void) -> MXHTTPOperation {
        return __login(withLoginType: loginType.identifier, username: username, password: password, success: currySuccess(completion), failure: curryFailure(completion))
    }
    
    
    /**
     Get the login fallback page to make login via a web browser or a web view.
     
     Presently only server auth v1 is supported.
     
     - returns: the fallback page URL.
     */
    var loginFallbackURL: URL {
        let fallbackString = __loginFallback()!
        return URL(string: fallbackString)!
    }

    
    /**
     Reset the account password.
     
     - parameters:
         - parameters: a set of parameters containing a threepid credentials and the new password.
         - completion: A block object called when the operation completes.
         - response: indicates whether the operation succeeded or not.
     
     - returns: a `MXHTTPOperation` instance.
     */
    @nonobjc @discardableResult func resetPassword(parameters: [String: Any], completion: @escaping (_ response: MXResponse<Void>) -> Void) -> MXHTTPOperation {
        return __resetPassword(withParameters: parameters, success: currySuccess(completion), failure: curryFailure(completion))
    }
    
    
    /**
     Replace the account password.
     
     - parameters:
         - old: the current password to update.
         - new: the new password.
         - completion: A block object called when the operation completes
         - response: indicates whether the operation succeeded or not.
     
     - returns: a `MXHTTPOperation` instance.
     */
    @nonobjc @discardableResult func changePassword(from old: String, to new: String, completion: @escaping (_ response: MXResponse<Void>) -> Void) -> MXHTTPOperation {
        return __changePassword(old, with: new, success: currySuccess(completion), failure: curryFailure(completion))
    }
    
    
    /**
     Invalidate the access token, so that it can no longer be used for authorization.
     
     - parameters:
         - completion: A block object called when the operation completes.
         - response: Indicates whether the operation succeeded or not.
     
     - returns: a `MXHTTPOperation` instance.
     */
    @nonobjc @discardableResult func logout(completion: @escaping (_ response: MXResponse<Void>) -> Void) -> MXHTTPOperation {
        return __logout(currySuccess(completion), failure: curryFailure(completion))
    }
    

    /**
     Deactivate the user's account, removing all ability for the user to login again.
     
     This API endpoint uses the User-Interactive Authentication API.
     
     An access token should be submitted to this endpoint if the client has an active session.
     The homeserver may change the flows available depending on whether a valid access token is provided.

     - parameters:
        - authParameters The additional authentication information for the user-interactive authentication API.
        - eraseAccount Indicating whether the account should be erased.
        - completion: A block object called when the operation completes.
        - response: indicates whether the request succeeded or not.
     
     - returns: a `MXHTTPOperation` instance.
     */
    @nonobjc @discardableResult func deactivateAccount(withAuthParameters authParameters: [String: Any], eraseAccount: Bool,  completion: @escaping (_ response: MXResponse<Void>) -> Void) -> MXHTTPOperation {
        return __deactivateAccount(withAuthParameters: authParameters, eraseAccount: eraseAccount, success: currySuccess(completion), failure: curryFailure(completion))
    }
    
    
    
    
    
    
    // MARK: - Account data
    
    /**
     Set some account_data for the client.
     
     - parameters:
         - data: the new data to set for this event type.
         - type: The event type of the account_data to set. Custom types should be namespaced to avoid clashes.
         - completion: A block object called when the operation completes
         - response: indicates whether the request succeeded or not
     
     - returns: a `MXHTTPOperation` instance.
     */
    @nonobjc @discardableResult func setAccountData(_ data: [String: Any], for type: MXAccountDataType, completion: @escaping (_ response: MXResponse<Void>) -> Void) -> MXHTTPOperation {
        return __setAccountData(data, forType: type.rawValue, success: currySuccess(completion), failure: curryFailure(completion))
    }
    
    
    
    
    
    
    
    
    // MARK: - Push Notifications
    
    /**
     Update the pusher for this device on the Home Server.
     
     - parameters:
        - pushkey: The pushkey for this pusher. This should be the APNS token formatted as required for your push gateway (base64 is the recommended formatting).
        - kind: The kind of pusher your push gateway requires. Generally `.http`. Specify `.none` to disable the pusher.
        - appId: The app ID of this application as required by your push gateway.
        - appDisplayName: A human readable display name for this app.
        - deviceDisplayName: A human readable display name for this device.
        - profileTag: The profile tag for this device. Identifies this device in push rules.
        - lang: The user's preferred language for push, eg. 'en' or 'en-US'
        - data: Dictionary of data as required by your push gateway (generally the notification URI and aps-environment for APNS).
        - completion: A block object called when the operation succeeds.
        - response: indicates whether the request succeeded or not.
     
     - returns: a `MXHTTPOperation` instance.
     */
    @nonobjc @discardableResult func setPusher(pushKey: String, kind: MXPusherKind, appId: String, appDisplayName: String, deviceDisplayName: String, profileTag: String, lang: String, data: [String: Any], append: Bool, completion: @escaping (_ response: MXResponse<Void>) -> Void) -> MXHTTPOperation {
        return __setPusherWithPushkey(pushKey, kind: kind.objectValue, appId: appId, appDisplayName: appDisplayName, deviceDisplayName: deviceDisplayName, profileTag: profileTag, lang: lang, data: data, append: append, success: currySuccess(completion), failure: curryFailure(completion))
    }
    // TODO: setPusherWithPushKey - futher refinement
    /*
     This method is very long. Some of the parameters seem related,
     specifically: appId, appDisplayName, deviceDisplayName, and profileTag.
     Perhaps these parameters can be lifted out into a sparate struct?
     Something like "MXPusherDescriptor"?
     */
    
    
    /**
     Get all push notifications rules.
     
     - parameters:
        - completion: A block object called when the operation completes.
        - response: Provides the push rules on success.
     
     - returns: a `MXHTTPOperation` instance.
     */
    @nonobjc @discardableResult func pushRules(completion: @escaping (_ response: MXResponse<MXPushRulesResponse>) -> Void) -> MXHTTPOperation {
        return __pushRules(currySuccess(completion), failure: curryFailure(completion))
    }
    
    
    /*
     TODO: Consider refactoring. The following three methods all contain (ruleId:, scope:, kind:).
     
     Option 1: Encapsulate those parameters as a tuple or struct called `MXPushRuleDescriptor`
     This would be appropriate if these three parameters typically get passed around as a set,
     or if the rule is uniquely identified by this combination of parameters. (eg. one `ruleId`
     can have different settings for varying scopes and kinds).
     
     Option 2: Refactor all of these to a single function that takes a "MXPushRuleAction"
     as the fourth paramerer. This approach might look like this:
     
         enum MXPushRuleAction {
            case enable
            case disable
            case add(actions: [Any], pattern: String, conditions: [[String: Any]])
            case remove
         }
         
         func pushRule(ruleId: String, scope: MXPushRuleScope, kind: MXPushRuleKind, action: MXPushRuleAction, completion: @escaping (_ response: MXResponse<Void>) -> Void) -> MXHTTPOperation ? {
             switch action {
             case .enable:
                 // ... Call the `enablePushRule` method
             case .disable:
                 // ... Call the `enablePushRule` method
             case let .add(actions, pattern, conditions):
                 // ... Call the `addPushRule` method
             case let .remove:
                 // ... Call the `removePushRule` method
             }
         }
    
     Option 3: Leave these APIs as-is.
     */
    
    /**
     Enable/Disable a push notification rule.
     
     - parameters:
        - ruleId: The identifier for the rule.
        - scope: Either 'global' or 'device/<profile_tag>' to specify global rules or device rules for the given profile_tag.
        - kind: The kind of rule, ie. 'override', 'underride', 'sender', 'room', 'content' (see MXPushRuleKind).
        - enabled: YES to enable
        - completion: A block object called when the operation completes
        - response: Indiciates whether the operation was successful
     
     - returns: a `MXHTTPOperation` instance.
     */
    @nonobjc @discardableResult func setPushRuleEnabled(ruleId: String, scope: MXPushRuleScope, kind: MXPushRuleKind, enabled: Bool, completion: @escaping (_ response: MXResponse<Void>) -> Void) -> MXHTTPOperation {
        return __enablePushRule(ruleId, scope: scope.identifier, kind: kind.identifier, enable: enabled, success: currySuccess(completion), failure: curryFailure(completion))
    }
    
    
    /**
     Remove a push notification rule.
     
     - parameters:
        - ruleId: The identifier for the rule.
        - scope: Either `.global` or `.device(profileTag:)` to specify global rules or device rules for the given profile_tag.
        - kind: The kind of rule, ie. `.override`, `.underride`, `.sender`, `.room`, `.content`.
        - completion: A block object called when the operation completes.
        - response: Indicates whether the operation was successful.
     
     - returns: a `MXHTTPOperation` instance.
     */
    @nonobjc @discardableResult func removePushRule(ruleId: String, scope: MXPushRuleScope, kind: MXPushRuleKind, completion: @escaping (_ response: MXResponse<Void>) -> Void) -> MXHTTPOperation {
        return __removePushRule(ruleId, scope: scope.identifier, kind: kind.identifier, success: currySuccess(completion), failure: curryFailure(completion))
    }
    
    /**
     Create a new push rule.
     
     - parameters:
        - ruleId: The identifier for the rule (it depends on rule kind: user id for sender rule, room id for room rule...).
        - scope: Either `.global` or `.device(profileTag:)` to specify global rules or device rules for the given profile_tag.
        - kind: The kind of rule, ie. `.override`, `.underride`, `.sender`, `.room`, `.content`.
        - actions: The rule actions: notify, don't notify, set tweak...
        - pattern: The pattern relevant for content rule.
        - conditions: The conditions relevant for override and underride rule.
        - completion: A block object called when the operation completes.
        - response: Indicates whether the operation was successful.
     
     - returns: a `MXHTTPOperation` instance.
     */
    @nonobjc @discardableResult func addPushRule(ruleId: String, scope: MXPushRuleScope, kind: MXPushRuleKind, actions: [Any], pattern: String, conditions: [[String: Any]], completion: @escaping (_ response: MXResponse<Void>) -> Void) -> MXHTTPOperation {
        return __addPushRule(ruleId, scope: scope.identifier, kind: kind.identifier, actions: actions, pattern: pattern, conditions: conditions, success: currySuccess(completion), failure: curryFailure(completion))
    }
    
    
    
    
    
    
    
    // MARK: - Room operations
    
    /**
     Send a generic non state event to a room.
     
     - parameters:
        - roomId: the id of the room.
        - threadId: the id of the thread to send the message. nil by default.
        - eventType: the type of the event.
        - content: the content that will be sent to the server as a JSON object.
        - txnId: the transaction id to use. If nil, one will be generated
        - completion: A block object called when the operation completes.
        - response: Provides the event id of the event generated on the home server on success.
     
     - returns: a `MXHTTPOperation` instance.
     
     */
    @nonobjc @discardableResult func sendEvent(toRoom roomId: String, threadId: String? = nil, eventType: MXEventType, content: [String: Any], txnId: String?, completion: @escaping (_ response: MXResponse<String>) -> Void) -> MXHTTPOperation {
        return __sendEvent(toRoom: roomId, threadId: threadId, eventType: eventType.identifier, content: content, txnId: txnId, success: currySuccess(completion), failure: curryFailure(completion))
    }
    
    
    /**
     Send a generic state event to a room.
     
     - paramters:
        - roomId: the id of the room.
        - eventType: the type of the event.
        - content: the content that will be sent to the server as a JSON object.
        - stateKey: the optional state key.
        - completion: A block object called when the operation completes.
        - response: Provides the event id of the event generated on the home server on success.
     
     - returns: a `MXHTTPOperation` instance.
     */
    @nonobjc @discardableResult func sendStateEvent(toRoom roomId: String, eventType: MXEventType, content: [String: Any], stateKey: String, completion: @escaping (_ response: MXResponse<String>) -> Void) -> MXHTTPOperation {
        return __sendStateEvent(toRoom: roomId, eventType: eventType.identifier, content: content, stateKey: stateKey, success: currySuccess(completion), failure: curryFailure(completion))
    }
    
    /**
     Send a message to a room
     
     - parameters:
        - roomId: the id of the room.
        - threadId: the id of the thread to send the message. nil by default.
        - messageType: the type of the message.
        - content: the message content that will be sent to the server as a JSON object.
        - completion: A block object called when the operation completes. 
        - response: Provides the event id of the event generated on the home server on success.
     
     -returns: a `MXHTTPOperation` instance.
     */
    @nonobjc @discardableResult func sendMessage(toRoom roomId: String, threadId: String? = nil, messageType: MXMessageType, content: [String: Any], completion: @escaping (_ response: MXResponse<String>) -> Void) -> MXHTTPOperation {
        return __sendMessage(toRoom: roomId, threadId: threadId, msgType: messageType.identifier, content: content, success: currySuccess(completion), failure: curryFailure(completion))
    }
    
    
    /**
     Send a text message to a room
     
     - parameters:
        - roomId: the id of the room.
        - threadId: the id of the thread to send the message. nil by default.
        - text: the text to send.
        - completion: A block object called when the operation completes.
        - response: Provides the event id of the event generated on the home server on success.
     
     - returns: a `MXHTTPOperation` instance.
     */
    @nonobjc @discardableResult func sendTextMessage(toRoom roomId: String, threadId: String? = nil, text: String, completion: @escaping (_ response: MXResponse<String>) -> Void) -> MXHTTPOperation {
        return __sendTextMessage(toRoom: roomId, threadId: threadId, text: text, success: currySuccess(completion), failure: curryFailure(completion))
    }
    
    
    
    /**
     Set the topic of a room.
     
     - parameters:
        - roomId: the id of the room.
        - topic: the topic to set.
        - completion: A block object called when the operation completes.
        - response: Indicates whether the operation was successful.
     
     - returns: a `MXHTTPOperation` instance.
     */
    @nonobjc @discardableResult func setTopic(ofRoom roomId: String, topic: String, completion: @escaping (_ response: MXResponse<Void>) -> Void) -> MXHTTPOperation {
        return __setRoomTopic(roomId, topic: topic, success: currySuccess(completion), failure: curryFailure(completion))
    }
    
    /**
     Get the topic of a room.
     
     - parameters:
        - roomId: the id of the room.
        - completion: A block object called when the operation completes.
        - response: Provides the topic of the room on success.
     
     - returns: a `MXHTTPOperation` instance.
     */
    @nonobjc @discardableResult func topic(ofRoom roomId: String, completion: @escaping (_ response: MXResponse<String>) -> Void) -> MXHTTPOperation {
        return __topic(ofRoom: roomId, success: currySuccess(completion), failure: curryFailure(completion))
    }
    
    
    
    /**
     Set the avatar of a room.
     
     - parameters:
        - roomId: the id of the room.
        - avatar: the avatar url to set.
        - completion: A block object called when the operation completes.
        - response: Indicates whether the operation was successful.
     
     - returns: a `MXHTTPOperation` instance.
     */
    @nonobjc @discardableResult func setAvatar(ofRoom roomId: String, avatarUrl: URL, completion: @escaping (_ response: MXResponse<Void>) -> Void) -> MXHTTPOperation {
        return __setRoomAvatar(roomId, avatar: avatarUrl.absoluteString, success: currySuccess(completion), failure: curryFailure(completion))
    }
    
    /**
     Get the avatar of a room.
     
     - parameters:
        - roomId: the id of the room.
        - completion: A block object called when the operation completes.
        - response: Provides the room avatar url on success.
     
     - returns: a MXHTTPOperation instance.
     */
    @nonobjc @discardableResult func avatar(ofRoom roomId: String, completion: @escaping (_ response: MXResponse<URL>) -> Void) -> MXHTTPOperation {
        return __avatar(ofRoom: roomId, success: currySuccess(transform: {return URL(string: $0 ?? "")}, completion), failure: curryFailure(completion))
    }
    
    
    
    
    /**
     Set the name of a room.
     
     - parameters:
        - roomId: the id of the room.
        - name: the name to set.
        - completion: A block object called when the operation completes.
        - response: Indicates whether the operation was successful.
     
     - returns: a `MXHTTPOperation` instance.
     */
    @nonobjc @discardableResult func setName(ofRoom roomId: String, name: String, completion: @escaping (_ response: MXResponse<Void>) -> Void) -> MXHTTPOperation {
        return __setRoomName(roomId, name: name, success: currySuccess(completion), failure: curryFailure(completion))
    }
    
    /**
     Get the name of a room.
     
     - parameters:
        - roomId: the id of the room.
        - completion: A block object called when the operation completes.
        - response: Provides the room name on success.
     
     - returns: a `MXHTTPOperation` instance.
     */
    @nonobjc @discardableResult func name(ofRoom roomId: String, completion: @escaping (_ response: MXResponse<String>) -> Void) -> MXHTTPOperation {
        return __name(ofRoom: roomId, success: currySuccess(completion), failure: curryFailure(completion))
    }
    
    
    
    
    /**
     Set the history visibility of a room.
     
     - parameters:
        - roomId: the id of the room
        - historyVisibility: the visibily to set.
        - completion: A block object called when the operation completes.
        - response: Indicates whether the operation was successful.
     
     - returns: a `MXHTTPOperation` instance.
     */
    @nonobjc @discardableResult func setHistoryVisibility(ofRoom roomId: String, historyVisibility: MXRoomHistoryVisibility, completion: @escaping (_ response: MXResponse<Void>) -> Void) -> MXHTTPOperation {
        return __setRoomHistoryVisibility(roomId, historyVisibility: historyVisibility.identifier, success: currySuccess(completion), failure: curryFailure(completion))
    }
    
    /**
     Get the history visibility of a room.
     
     - parameters:
        - roomId: the id of the room.
        - completion: A block object called when the operation completes.
        - response: Provides the room history visibility on success.
     
     - returns: a `MXHTTPOperation` instance.
     */
    @nonobjc @discardableResult func historyVisibility(ofRoom roomId: String, completion: @escaping (_ response: MXResponse<MXRoomHistoryVisibility>) -> Void) -> MXHTTPOperation {
        return __historyVisibility(ofRoom: roomId, success: currySuccess(transform: MXRoomHistoryVisibility.init, completion), failure: curryFailure(completion))
    }
    
    
    
    
    
    
    
    /**
     Set the join rule of a room.
     
     - parameters:
        - roomId: the id of the room.
        - joinRule: the rule to set.
        - completion: A block object called when the operation completes.
        - response: Indicates whether the operation was successful.
     
     - returns: a `MXHTTPOperation` instance.
     */
    @nonobjc @discardableResult func setJoinRule(ofRoom roomId: String, joinRule: MXRoomJoinRule, completion: @escaping (_ response: MXResponse<Void>) -> Void) -> MXHTTPOperation {
        return __setRoomJoinRule(roomId, joinRule: joinRule.identifier, success: currySuccess(completion), failure: curryFailure(completion))
    }
    
    /**
     Set the join rule of a room.
     
     - parameters:
        - joinRule: the rule to set.
        - roomId: the id of the room.
        - allowedParentIds: Optional: list of allowedParentIds (required only for `restricted` join rule as per [MSC3083](https://github.com/matrix-org/matrix-doc/pull/3083) )
        - completion: A block object called when the operation completes.
        - response: Indicates whether the operation was successful.
     
     - returns: a `MXHTTPOperation` instance.
     */
    @nonobjc @discardableResult func setRoomJoinRule(_ joinRule: MXRoomJoinRule, forRoomWithId roomId: String, allowedParentIds: [String]?, completion: @escaping (_ response: MXResponse<Void>) -> Void) -> MXHTTPOperation {
        return __setRoomJoinRule(joinRule.identifier, forRoomWithId: roomId, allowedParentIds: allowedParentIds, success: currySuccess(completion), failure: curryFailure(completion))
    }
    
    /**
     Get the join rule of a room.
     
     - parameters:
        - roomId: the id of the room.
        - completion: A block object called when the operation completes.
        - response: Provides the room join rule on success.
     
     - returns: a `MXHTTPOperation` instance.
     */
    @nonobjc @discardableResult func joinRule(ofRoom roomId: String, completion: @escaping (_ response: MXResponse<MXRoomJoinRule>) -> Void) -> MXHTTPOperation {
        return __joinRule(ofRoom: roomId, success: currySuccess(transform: MXRoomJoinRule.init, completion), failure: curryFailure(completion))
    }
    
    /**
     Get the enhanced join rule of a room.

     - parameters:
        - roomId: the id of the room.
        - completion: A block object called when the operation completes. It provides the room enhanced join rule as per [MSC3083](https://github.com/matrix-org/matrix-doc/pull/3083.
        - response: Provides the room join rule on success.
     
     - returns: a `MXHTTPOperation` instance.
     */
    @nonobjc @discardableResult func joinRule(ofRoomWithId roomId: String, completion: @escaping (_ response: MXResponse<MXRoomJoinRuleResponse>) -> Void) -> MXHTTPOperation {
        return __joinRuleOfRoom(withId: roomId, success: currySuccess(completion), failure: curryFailure(completion))
    }


    
    /**
     Set the guest access of a room.
     
     - parameters:
        - roomId: the id of the room.
        - guestAccess: the guest access to set.
        - completion: A block object called when the operation completes.
        - response: Indicates whether the operation was successful.
     
     - returns: a `MXHTTPOperation` instance.
     */
    @nonobjc @discardableResult func setGuestAccess(forRoom roomId: String, guestAccess: MXRoomGuestAccess, completion: @escaping (_ response: MXResponse<Void>) -> Void) -> MXHTTPOperation {
        return __setRoomGuestAccess(roomId, guestAccess: guestAccess.identifier, success: currySuccess(completion), failure: curryFailure(completion))
    }
    
    /**
     Get the guest access of a room.
     
     - parameters:
        - roomId the id of the room.
        - completion: A block object called when the operation completes.
        - response: Provides the room guest access on success.
     
     - return: a MXHTTPOperation instance.
     */
    @nonobjc @discardableResult func guestAccess(forRoom roomId: String, completion: @escaping (_ response: MXResponse<MXRoomGuestAccess>) -> Void) -> MXHTTPOperation {
        return __guestAccess(ofRoom: roomId, success: currySuccess(transform: MXRoomGuestAccess.init, completion), failure: curryFailure(completion))
    }
    
    
    
    
    
    
    /**
     Set the directory visibility of a room on the current homeserver.
     
     - parameters:
        - roomId: the id of the room.
        - directoryVisibility: the directory visibility to set.
        - completion: A block object called when the operation completes.
        - response: Indicates whether the operation was successful.
     
     - returns: a MXHTTPOperation instance.
     */
    @nonobjc @discardableResult func setDirectoryVisibility(ofRoom roomId: String, directoryVisibility: MXRoomDirectoryVisibility, completion: @escaping (_ response: MXResponse<Void>) -> Void) -> MXHTTPOperation {
        return __setRoomDirectoryVisibility(roomId, directoryVisibility: directoryVisibility.identifier, success: currySuccess(completion), failure: curryFailure(completion))
    }
    
    /**
     Get the visibility of a room in the current HS's room directory.
     
     - parameters:
        - roomId: the id of the room.
        - completion: A block object called when the operation completes.
        - response: Provides the room directory visibility on success.
     
     - returns: a `MXHTTPOperation` instance.
     */
    @nonobjc @discardableResult func directoryVisibility(ofRoom roomId: String, completion: @escaping (_ response: MXResponse<MXRoomDirectoryVisibility>) -> Void) -> MXHTTPOperation {
        return __directoryVisibility(ofRoom: roomId, success: currySuccess(transform: MXRoomDirectoryVisibility.init, completion), failure: curryFailure(completion))
    }
    
    
    
    
    
    /**
     Create a new mapping from room alias to room ID.
     
     - parameters:
        - roomId: the id of the room.
        - roomAlias: the alias to add.
        - completion: A block object called when the operation completes.
        - response: Indicates whether the operation was successful.
     
     - returns a `MXHTTPOperation` instance.
     */
    @nonobjc @discardableResult func addAlias(forRoom roomId: String, alias: String, completion: @escaping (_ response: MXResponse<Void>) -> Void) -> MXHTTPOperation {
        return __addRoomAlias(roomId, alias: alias, success: currySuccess(completion), failure: curryFailure(completion))
    }
    
    /**
     Remove a mapping of room alias to room ID.
     
     - parameters:
        - roomAlias: the alias to remove.
        - completion: A block object called when the operation completes.
        - response: Indicates whether the operation was successful.
     
     - returns: a `MXHTTPOperation` instance.
     */
    @nonobjc @discardableResult func removeRoomAlias(_ roomAlias: String, completion: @escaping (_ response: MXResponse<Void>) -> Void) -> MXHTTPOperation {
        return __removeRoomAlias(roomAlias, success: currySuccess(completion), failure: curryFailure(completion))
    }
    
    
    
    
    /**
     Set the canonical alias of the room.
     
     - parameters:
        - roomId: the id of the room.
        - canonicalAlias: the canonical alias to set.
        - completion: A block object called when the operation completes.
        - response: Indicates whether the operation was successful.
     
     - returns: a `MXHTTPOperation` instance.
     */
    @nonobjc @discardableResult func setCanonicalAlias(forRoom roomId: String, canonicalAlias: String, completion: @escaping (_ response: MXResponse<Void>) -> Void) -> MXHTTPOperation {
        return __setRoomCanonicalAlias(roomId, canonicalAlias: canonicalAlias, success: currySuccess(completion), failure: curryFailure(completion));
    }
    
    /**
     Get the canonical alias.
     
     - parameters:
        - roomId: the id of the room.
        - completion: A block object called when the operation completes.
        - response: Provides the canonical alias on success
     
     - returns: a `MXHTTPOperation` instance.
     */
    @nonobjc @discardableResult func canonicalAlias(ofRoom roomId: String, completion: @escaping (_ response: MXResponse<String>) -> Void) -> MXHTTPOperation {
        return __canonicalAlias(ofRoom: roomId, success: currySuccess(completion), failure: curryFailure(completion))
    }
    
    
    /**
     Join a room, optionally where the user has been invited by a 3PID invitation.
     
     - parameters:
        - roomIdOrAlias: The id or an alias of the room to join.
        - viaServers The server names to try and join through in addition to those that are automatically chosen.
        - thirdPartySigned: The signed data obtained by the validation of the 3PID invitation, if 3PID validation is used. The validation is made by `self.signUrl()`.
        - completion: A block object called when the operation completes.
        - response: Provides the room id on success.
     
     - returns: a `MXHTTPOperation` instance.
     */
    @nonobjc @discardableResult func joinRoom(_ roomIdOrAlias: String, viaServers: [String]? = nil, withThirdPartySigned dictionary: [String: Any]? = nil, completion: @escaping (_ response: MXResponse<String>) -> Void) -> MXHTTPOperation {
        return __joinRoom(roomIdOrAlias, viaServers: viaServers, withThirdPartySigned: dictionary, success: currySuccess(completion), failure: curryFailure(completion))
    }

    /**
     Leave a room.
     
     - parameters:
        - roomId: the id of the room to leave.
        - completion: A block object called when the operation completes.
        - response: Indicates whether the operation was successful.
     
     - returns: a `MXHTTPOperation` instance.
     */
    @nonobjc @discardableResult func leaveRoom(_ roomId: String, completion: @escaping (_ response: MXResponse<Void>) -> Void) -> MXHTTPOperation {
        return __leaveRoom(roomId, success: currySuccess(completion), failure: curryFailure(completion))
    }
    
    
    
    
    /**
     Invite a user to a room.
     
     A user can be invited one of three ways:
     1. By their user ID
     2. By their email address
     3. By a third party
     
     The `invitation` parameter specifies how this user should be reached.
     
     - parameters:
        - invitation: the way to reach the user.
        - roomId: the id of the room.
        - completion: A block object called when the operation completes.
        - response: Indicates whether the operation was successful.
     
     - returns: a `MXHTTPOperation` instance.
     */
    @nonobjc @discardableResult func invite(_ invitation: MXRoomInvitee, toRoom roomId: String, completion: @escaping (_ response: MXResponse<Void>) -> Void) -> MXHTTPOperation {
        switch invitation {
        case .userId(let userId):
            return __inviteUser(userId, toRoom: roomId, success: currySuccess(completion), failure: curryFailure(completion))
        case .email(let emailAddress):
            return __inviteUser(byEmail: emailAddress, toRoom: roomId, success: currySuccess(completion), failure: curryFailure(completion))
        case .thirdPartyId(let descriptor):
            return __invite(byThreePid: descriptor.medium.identifier, address: descriptor.address, toRoom: roomId, success: currySuccess(completion), failure: curryFailure(completion))
        }
    }
    
    
    
    
    
    /**
     Kick a user from a room.
     
     - parameters:
        - userId: the user id.
        - roomId: the id of the room.
        - reason: the reason for being kicked
        - completion: A block object called when the operation completes.
        - response: Indicates whether the operation was successful.
     
     - returns: a `MXHTTPOperation` instance.
     */
    @nonobjc @discardableResult func kickUser(_ userId: String, fromRoom roomId: String, reason: String, completion: @escaping (_ response: MXResponse<Void>) -> Void) -> MXHTTPOperation {
        return __kickUser(userId, fromRoom: roomId, reason: reason, success: currySuccess(completion), failure: curryFailure(completion))
    }
    
    
    /**
     Ban a user in a room.
     
     - parameters:
         - userId: the user id.
         - roomId: the id of the room.
         - reason: the reason for being banned
         - completion: A block object called when the operation completes.
         - response: Indicates whether the operation was successful.
     
     - returns: a `MXHTTPOperation` instance.
     */
    @nonobjc @discardableResult func banUser(_ userId: String, fromRoom roomId: String, reason: String, completion: @escaping (_ response: MXResponse<Void>) -> Void) -> MXHTTPOperation {
        return __banUser(userId, inRoom: roomId, reason: reason, success: currySuccess(completion), failure: curryFailure(completion))
    }
    
    /**
     Unban a user in a room.
     
     - parameters:
         - userId: the user id.
         - roomId: the id of the room.
         - completion: A block object called when the operation completes.
         - response: Indicates whether the operation was successful.
     
     - returns: a `MXHTTPOperation` instance.
     */
    @nonobjc @discardableResult func unbanUser(_ userId: String, fromRoom roomId: String, completion: @escaping (_ response: MXResponse<Void>) -> Void) -> MXHTTPOperation {
        return __unbanUser(userId, inRoom: roomId, success: currySuccess(completion), failure: curryFailure(completion))
    }
    
    
    
    
    
    
    
    /**
     Create a room.

     - parameters:
        - parameters: The parameters for room creation.
        - completion: A block object called when the operation completes.
        - response: Provides a MXCreateRoomResponse object on success.

     - returns: a `MXHTTPOperation` instance.
     */
    @nonobjc @discardableResult func createRoom(parameters: MXRoomCreationParameters, completion: @escaping (_ response: MXResponse<MXCreateRoomResponse>) -> Void) -> MXHTTPOperation {
        return __createRoom(with: parameters, success: currySuccess(completion), failure: curryFailure(completion))
    }
    
    /**
     Create a room.
     
     - parameters:
        - parameters: The parameters. Refer to the matrix specification for details.
        - completion: A block object called when the operation completes.
        - response: Provides a MXCreateRoomResponse object on success.
     
     - returns: a `MXHTTPOperation` instance.
     */
    @nonobjc @discardableResult func createRoom(parameters: [String: Any], completion: @escaping (_ response: MXResponse<MXCreateRoomResponse>) -> Void) -> MXHTTPOperation {
        return __createRoom(parameters, success: currySuccess(completion), failure: curryFailure(completion))
    }
    
    
    
    
    /**
     Get a list of messages for this room.
     
     - parameters:
        - roomId: the id of the room.
        - from: the token to start getting results from.
        - direction: `MXTimelineDirectionForwards` or `MXTimelineDirectionBackwards`
        - limit: (optional, use -1 to not defined this value) the maximum nuber of messages to return.
        - filter: to filter returned events with.
        - completion: A block object called when the operation completes.
        - response: Provides a `MXPaginationResponse` object on success.
     
     - returns: a MXHTTPOperation instance.
     */
    @nonobjc @discardableResult func messages(forRoom roomId: String, from: String, direction: MXTimelineDirection, limit: UInt?, filter: MXRoomEventFilter, completion: @escaping (_ response: MXResponse<MXPaginationResponse>) -> Void) -> MXHTTPOperation {
        
        // The `limit` variable should be set to -1 if it's not provided.
        let _limit: Int
        if let limit = limit {
            _limit = Int(limit)
        } else {
            _limit = -1;
        }
        return __messages(forRoom: roomId, from: from, direction: direction, limit: _limit, filter: filter, success: currySuccess(completion), failure: curryFailure(completion))
    }
    
    /**
     Get a list of members for this room.
     
     - parameters:
        - roomId: the id of the room.
        - completion: A block object called when the operation completes.
        - response: Provides an array of `MXEvent` objects that are the type `m.room.member` on success.
     
     - returns: a MXHTTPOperation instance.
     */
    @nonobjc @discardableResult func members(ofRoom roomId: String, completion: @escaping (_ response: MXResponse<[MXEvent]>) -> Void) -> MXHTTPOperation {
        return __members(ofRoom: roomId, success: currySuccess(completion), failure: curryFailure(completion))
    }
    
    /**
     Get a list of all the current state events for this room.
     
     This is equivalent to the events returned under the 'state' key for this room in initialSyncOfRoom.
     
     See [the matrix documentation on state events](http://matrix.org/docs/api/client-server/#!/-rooms/get_state_events)
     for more detail.
     
     - parameters:
        - roomId: the id of the room.
        - completion: A block object called when the operation completes.
        - response: Provides the raw home server JSON response on success.
     
     - returns: a `MXHTTPOperation` instance.
     */
    @nonobjc @discardableResult func state(ofRoom roomId: String, completion: @escaping (_ response: MXResponse<[String: Any]>) -> Void) -> MXHTTPOperation {
        return __state(ofRoom: roomId, success: currySuccess(completion), failure: curryFailure(completion))
    }
    
    
    
    
    
    
    /**
     Inform the home server that the user is typing (or not) in this room.
     
     - parameters:
        - roomId: the id of the room.
        - typing: Use `true` if the user is currently typing.
        - timeout: the length of time until the user should be treated as no longer typing. Can be set to `nil` if they are no longer typing.
        - completion: A block object called when the operation completes.
        - response: Indicates whether the operation was successful.
     
     - returns: a `MXHTTPOperation` instance.
     */
    @nonobjc @discardableResult func sendTypingNotification(inRoom roomId: String, typing: Bool, timeout: TimeInterval?, completion: @escaping (_ response: MXResponse<Void>) -> Void) -> MXHTTPOperation {
        
        // The `timeout` variable should be set to -1 if it's not provided.
        let _timeout: Int
        if let timeout = timeout {
            // The `TimeInterval` type is a double value specified in seconds. Multiply by 1000 to get milliseconds.
            _timeout = Int(timeout * 1000 /* milliseconds */)
        } else {
            _timeout = -1;
        }
        
        return __sendTypingNotification(inRoom: roomId, typing: typing, timeout: UInt(_timeout), success: currySuccess(completion), failure: curryFailure(completion))
    }
    
    
    
    
    
    
    
    
    /**
     Redact an event in a room.
     
     - parameters:
        - eventId: the id of the redacted event.
        - roomId: the id of the room.
        - reason: the redaction reason.
        - completion: A block object called when the operation completes.
        - response: Indicates whether the operation was successful.
     
     - returns: a `MXHTTPOperation` instance.
     */
    @nonobjc @discardableResult func redactEvent(_ eventId: String, inRoom roomId: String, reason: String?, completion: @escaping (_ response: MXResponse<Void>) -> Void) -> MXHTTPOperation {
        return __redactEvent(eventId, inRoom: roomId, reason: reason, success: currySuccess(completion), failure: curryFailure(completion))
    }
    
    /**
     Report an event.
     
     - parameters:
        - eventId: the id of the event event.
        - roomId: the id of the room.
        - score: the metric to let the user rate the severity of the abuse. It ranges from -100 “most offensive” to 0 “inoffensive”.
        - reason: the redaction reason.
        - completion: A block object called when the operation completes.
        - response: Indicates whether the operation was successful.
     
     - returns: a `MXHTTPOperation` instance.
     */
    @nonobjc @discardableResult func reportEvent(_ eventId: String, inRoom roomId: String, score: Int, reason: String?, completion: @escaping (_ response: MXResponse<Void>) -> Void) -> MXHTTPOperation {
        return __reportEvent(eventId, inRoom: roomId, score: score, reason: reason, success: currySuccess(completion), failure: curryFailure(completion))
    }
    
    
    
    
    /**
     Get all the current information for this room, including messages and state events.
     
     See [the matrix documentation](http://matrix.org/docs/api/client-server/#!/-rooms/get_room_sync_data)
     for more detail.
     
     - parameters:
        - roomId: the id of the room.
        - limit: the maximum number of messages to return.
        - completion: A block object called when the operation completes.
        - response: Provides the model created from the homeserver JSON response on success.
     
     - returns: a `MXHTTPOperation` instance.
     */
    @nonobjc @discardableResult func intialSync(ofRoom roomId: String, limit: UInt, completion: @escaping (_ response: MXResponse<MXRoomInitialSync>) -> Void) -> MXHTTPOperation {
        return __initialSync(ofRoom: roomId, withLimit: Int(limit), success: currySuccess(completion), failure: curryFailure(completion))
    }


    /**
     Retrieve an event from its event id.

     - parameters:
        - eventId: the id of the event to get context around.
        - completion: A block object called when the operation completes.
        - response: Provides the model created from the homeserver JSON response on success.
     */
    @nonobjc @discardableResult func event(withEventId eventId: String, completion: @escaping (_ response: MXResponse<MXEvent>) -> Void) -> MXHTTPOperation {
        return __event(withEventId: eventId, success: currySuccess(completion), failure: curryFailure(completion))
    }


    /**
     Retrieve an event from its room id and event id.

     - parameters:
        - eventId: the id of the event to get context around.
        - roomId: the id of the room to get events from.
        - completion: A block object called when the operation completes.
        - response: Provides the model created from the homeserver JSON response on success.
     */
    @nonobjc @discardableResult func event(withEventId eventId: String, inRoom roomId: String, completion: @escaping (_ response: MXResponse<MXEvent>) -> Void) -> MXHTTPOperation {
        return __event(withEventId: eventId, inRoom: roomId, success: currySuccess(completion), failure: curryFailure(completion))
    }


    /**
     Get the context surrounding an event.
     
     This API returns a number of events that happened just before and after the specified event.
     
     - parameters:
        - eventId: the id of the event to get context around.
        - roomId: the id of the room to get events from.
        - limit: the maximum number of messages to return.
        - filter the filter to pass in the request. Can be nil.
        - completion: A block object called when the operation completes.
        - response: Provides the model created from the homeserver JSON response on success.
     
     - returns: a `MXHTTPOperation` instance.
     */
    @nonobjc @discardableResult func context(ofEvent eventId: String, inRoom roomId: String, limit: UInt, filter: MXRoomEventFilter? = nil, completion: @escaping (_ response: MXResponse<MXEventContext>) -> Void) -> MXHTTPOperation {
        return __context(ofEvent: eventId, inRoom: roomId, limit: limit, filter:filter, success: currySuccess(completion), failure: curryFailure(completion))
    }

    /**
     Get the summary of a room
     
     - parameters:
        - roomIdOrAlias: the id of the room or its alias
        - via: servers, that should be tried to request a summary from, if it can't be generated locally. These can be from a matrix URI, matrix.to link or a `m.space.child` event for example.
        - completion: A block object called when the operation completes.
        - response: Provides the model created from the homeserver JSON response on success.
     
     - returns: a `MXHTTPOperation` instance.
     */
    @nonobjc @discardableResult func roomSummary(with roomIdOrAlias: String, via: [String], completion: @escaping (_ response: MXResponse<MXPublicRoom>) -> Void) -> MXHTTPOperation {
        return __roomSummary(with: roomIdOrAlias, via: via, success: currySuccess(completion), failure: curryFailure(completion))
    }

    // MARK: - Room tags operations
    
    /**
     List the tags of a room.
     
     
     - parameters:
        - roomId: the id of the room.
        - completion: A block object called when the operation completes.
        - response: Provides an array of `MXRoomTag` objects on success.
     
     - returns: a `MXHTTPOperation` instance.
     */
    @nonobjc @discardableResult func tags(ofRoom roomId: String, completion: @escaping (_ response: MXResponse<[MXRoomTag]>) -> Void) -> MXHTTPOperation {
        return __tags(ofRoom: roomId, success: currySuccess(completion), failure: curryFailure(completion))
    }
    
    /**
     Add a tag to a room.
     
     Use this method to update the order of an existing tag.
     
     - parameters:
        - tag: the new tag to add to the room.
        - order: the order. @see MXRoomTag.order.
        - roomId: the id of the room.
        - completion: A block object called when the operation completes.
        - response: Provides an array of `MXRoomTag` objects on success.
     
     - returns: a `MXHTTPOperation` instance.
     */
    @nonobjc @discardableResult func addTag(_ tag: String, withOrder order: String, toRoom roomId: String, completion: @escaping (_ response: MXResponse<Void>) -> Void) -> MXHTTPOperation {
        return __addTag(tag, withOrder: order, toRoom: roomId, success: currySuccess(completion), failure: curryFailure(completion))
    }
    
    
    /**
     Remove a tag from a room.
     
     - parameters:
        - tag: the tag to remove.
        - roomId: the id of the room.
        - completion: A block object called when the operation completes.
        - response: Provides an array of `MXRoomTag` objects on success.
     
     - returns: a `MXHTTPOperation` instance.
     */
    @nonobjc @discardableResult func removeTag(_ tag: String, fromRoom roomId: String, completion: @escaping (_ response: MXResponse<Void>) -> Void) -> MXHTTPOperation {
        return __removeTag(tag, fromRoom: roomId, success: currySuccess(completion), failure: curryFailure(completion))
    }
    
    // MARK: -  Room account data operations
    
    /**
     Update the tagged events
     
     - parameters:
        - roomId: the id of the room.
        - content: the new tagged events content.
        - completion: A block object called when the operation completes.
        - response: Indicates whether the operation was successful.
     
     - returns: a `MXHTTPOperation` instance.
     */
    @nonobjc @discardableResult func updateTaggedEvents(_ roomId: String, withContent content: MXTaggedEvents, completion: @escaping (_ response: MXResponse<Void>) -> Void) -> MXHTTPOperation {
        return __updateTaggedEvents(roomId, withContent: content, success: currySuccess(completion), failure: curryFailure(completion))
    }
    
    /**
     Get the tagged events of a room
     
     - parameters:
        - roomId: the id of the room.
        - completion: A block object called when the operation completes.
        - response: Provides a `MXTaggedEvents` object on success.
     
     - returns: a `MXHTTPOperation` instance.
     */
    @nonobjc @discardableResult func getTaggedEvents(_ roomId: String, completion: @escaping (_ response: MXResponse<MXTaggedEvents>) -> Void) -> MXHTTPOperation {
        return __getTaggedEvents(roomId, success: currySuccess(completion), failure: curryFailure(completion))
    }

    /**
     Set a dedicated room account data field
     
     - parameters:
        - roomId: the id of the room.
        - eventTypeString: the type of the event. @see MXEventType.
        - content: the event content.
        - completion: A block object called when the operation completes.
        - response: Indicates whether the operation was successful.
     
     - returns: a `MXHTTPOperation` instance.
     */
    @nonobjc @discardableResult func setRoomAccountData(_ roomId: String, eventType eventTypeString: String, withParameters content: [String: Any], completion: @escaping (_ response: MXResponse<Void>) -> Void) -> MXHTTPOperation {
        return __setRoomAccountData(roomId, eventType: eventTypeString, withParameters: content, success: currySuccess(completion), failure: curryFailure(completion))
    }
    
    /**
     Get the room account data field
     
     - parameters:
        - roomId: the id of the room.
        - eventTypeString: the type of the event. @see MXEventType.
        - completion: A block object called when the operation completes.
        - response: Provides the raw JSON response from the server.
     
     - returns: a `MXHTTPOperation` instance.
     */
    @nonobjc @discardableResult func getRoomAccountData(_ roomId: String, eventType eventTypeString: String, completion: @escaping (_ response: MXResponse<[String: Any]>) -> Void) -> MXHTTPOperation {
        return __getRoomAccountData(roomId, eventType: eventTypeString, success: currySuccess(completion), failure: curryFailure(completion))
    }

    // MARK: - Profile operations
    
    /**
     Set the logged-in user display name.
     
     - parameters:
        - displayname: the new display name.
        - completion: A block object called when the operation completes.
        - response: Indicates whether the operation was successful.
     
     - returns: a `MXHTTPOperation` instance.
     */
    @nonobjc @discardableResult func setDisplayName(_ displayName: String, completion: @escaping (_ response: MXResponse<Void>) -> Void) -> MXHTTPOperation {
        return __setDisplayName(displayName, success: currySuccess(completion), failure: curryFailure(completion))
    }
    
    /**
     Get the display name of a user.
     
     - parameters:
        - userId: the user id to look up.
        - completion: A block object called when the operation completes.
        - response: Provides the display name on success.
     
     - returns: a `MXHTTPOperation` instance.
     */
    @nonobjc @discardableResult func displayName(forUser userId: String, completion: @escaping (_ response: MXResponse<String>) -> Void) -> MXHTTPOperation {
        return __displayName(forUser: userId, success: currySuccess(completion), failure: curryFailure(completion))
    }
    
    
    
    
    /**
     Set the logged-in user avatar url.
     
     - parameters:
        - urlString: The new avatar url.
        - completion: A block object called when the operation completes.
        - response: Indicates whether the operation was successful.
     
     - returns: a `MXHTTPOperation` instance.
     */
    @nonobjc @discardableResult func setAvatarUrl(_ url: URL, completion: @escaping (_ response: MXResponse<Void>) -> Void) -> MXHTTPOperation {
        return __setAvatarUrl(url.absoluteString, success: currySuccess(completion), failure: curryFailure(completion))
    }
    
    /**
     Get the avatar url of a user.
     
     - parameters:
        - userId: the user id to look up.
        - completion: A block object called when the operation completes.
        - response: Provides the avatar url on success.
     
     - returns: a `MXHTTPOperation` instance.
     */
    @nonobjc @discardableResult func avatarUrl(forUser userId: String, completion: @escaping (_ response: MXResponse<URL>) -> Void) -> MXHTTPOperation {
        return __avatarUrl(forUser: userId, success: currySuccess(transform: { return URL(string: $0 ?? "") }, completion), failure: curryFailure(completion))
    }
    
    /**
     Get the profile information of a user.
     
     - parameters:
     - userId: the user id to look up.
     - completion: A block object called when the operation completes.
     - response: Provides the display name and avatar url if they are defined on success.
     
     - returns: a `MXHTTPOperation` instance.
     */
    @nonobjc @discardableResult func profile(forUser userId: String, completion: @escaping (_ response: MXResponse<(String?, String?)>) -> Void) -> MXHTTPOperation {
                return __profile(forUser: userId, success: { (displayName, avatarUrl) -> Void in
                    let profileInformation = (displayName, avatarUrl)
                    completion(MXResponse.success(profileInformation))
                }, failure: curryFailure(completion))
    }
    
    /**
     Link an authenticated 3rd party id to the Matrix user.

     This API is deprecated, and you should instead use `addThirdPartyIdentifierOnly`
     for homeservers that support it.
     
     - parameters:
        - sid: the id provided during the 3PID validation session (MXRestClient.requestEmailValidation).
        - clientSecret: the same secret key used in the validation session.
        - bind: whether the homeserver should also bind this third party identifier to the account's Matrix ID with the identity server.
        - completion: A block object called when the operation completes.
        - response:  Indicates whether the operation was successful.
     
     - returns: a `MXHTTPOperation` instance.
     */
    @nonobjc @discardableResult func addThirdPartyIdentifier(_ sid: String, clientSecret: String, bind: Bool, completion: @escaping (_ response: MXResponse<Void>) -> Void) -> MXHTTPOperation {
        return __add3PID(sid, clientSecret: clientSecret, bind: bind, success: currySuccess(completion), failure: curryFailure(completion))
    }

    /**
     Add a 3PID to your homeserver account.

     This API does not use an identity server, as the homeserver is expected to
     handle 3PID ownership validation.

     You can check whether a homeserver supports this API via
     `doesServerSupportSeparateAddAndBind`.

     - parameters:
     - sid: the session id provided during the 3PID validation session.
     - clientSecret: the same secret key used in the validation session.
     - authParameters: The additional authentication information for the user-interactive authentication API.
     - completion: A block object called when the operation completes.
     - response:  Indicates whether the operation was successful.

     - returns: a `MXHTTPOperation` instance.
     */
    @nonobjc @discardableResult func addThirdPartyIdentifierOnly(withSessionId sid: String, clientSecret: String, authParameters: [String: Any]?, completion: @escaping (_ response: MXResponse<Void>) -> Void) -> MXHTTPOperation {
        return __add3PIDOnly(withSessionId: sid, clientSecret: clientSecret, authParams: authParameters, success: currySuccess(completion), failure: curryFailure(completion))
    }
    
    /**
     Remove a 3rd party id from the Matrix user information.
     
     - parameters:
     - address: the 3rd party id.
     - medium: medium the type of the 3rd party id.
     - completion: A block object called when the operation completes.
     - response:  Indicates whether the operation was successful.
     
     - returns: a `MXHTTPOperation` instance.
     */
    @nonobjc @discardableResult func remove3PID(address: String, medium: String, completion: @escaping (_ response: MXResponse<Void>) -> Void) -> MXHTTPOperation {
        return __remove3PID(address, medium: medium, success: currySuccess(completion), failure: curryFailure(completion))
    }
    
    /**
     List all 3PIDs linked to the Matrix user account.
     
     - parameters:
        - completion: A block object called when the operation completes.
        - response: Provides the third-party identifiers on success
     
     - returns: a `MXHTTPOperation` instance.
     */
    @nonobjc @discardableResult func thirdPartyIdentifiers(_ completion: @escaping (_ response: MXResponse<[MXThirdPartyIdentifier]?>) -> Void) -> MXHTTPOperation {
        return __threePIDs(currySuccess(completion), failure: curryFailure(completion))
    }

    /**
     Bind a 3PID for discovery onto an identity server via the homeserver.

     The identity server handles 3PID ownership validation and the homeserver records
     the new binding to track where all 3PIDs for the account are bound.

     You can check whether a homeserver supports this API via
     `doesServerSupportSeparateAddAndBind`.

     - parameters:
     - sid: the session id provided during the 3PID validation session.
     - clientSecret: the same secret key used in the validation session.
     - completion: A block object called when the operation completes.
     - response:  Indicates whether the operation was successful.

     - returns: a `MXHTTPOperation` instance.
     */
    @nonobjc @discardableResult func bind3Pid(withSessionId sid: String, clientSecret: String, completion: @escaping (_ response: MXResponse<Void>) -> Void) -> MXHTTPOperation {
        return __bind3Pid(withSessionId: sid, clientSecret: clientSecret, success: currySuccess(completion), failure: curryFailure(completion))
    }

    /**
     Unbind a 3PID for discovery on an identity server via the homeserver.

     - parameters:
     - address: the 3rd party id.
     - medium: medium the type of the 3rd party id.
     - completion: A block object called when the operation completes.
     - response:  Indicates whether the operation was successful.

     - returns: a `MXHTTPOperation` instance.
     */
    @nonobjc @discardableResult func unbind3Pid(withAddress address: String, medium: String, completion: @escaping (_ response: MXResponse<Void>) -> Void) -> MXHTTPOperation {
        return __unbind3Pid(withAddress: address, medium: medium, success: currySuccess(completion), failure: curryFailure(completion))
    }


    
    // MARK: - Presence operations
    
    
    // TODO: MXPresence could be refined to a Swift enum. presence+message could be combined in a struct, since they're closely related.
    /**
     Set the current user presence status.
    
     - parameters:
        - presence: the new presence status.
        - statusMessage: the new message status.
        - completion: A block object called when the operation completes.
        - response: Indicates whether the operation was successful.
     
     - returns: a `MXHTTPOperation` instance.
     */
    @nonobjc @discardableResult func setPresence(_ presence: MXPresence, statusMessage: String, completion: @escaping (_ response: MXResponse<Void>) -> Void) -> MXHTTPOperation {
        return __setPresence(presence, andStatusMessage: statusMessage, success: currySuccess(completion), failure: curryFailure(completion))
    }
    
    // TODO: MXPresenceResponse smells like a tuple (_ presence: MXPresence, timeActiveAgo: NSTimeInterval). Consider refining further.
    /**
     Get the presence status of a user.
     
     - parameters:
        - userId: the user id to look up.
        - completion: A block object called when the operation completes.
        - response: Provides the `MXPresenceResponse` on success.
     
     - returns: a `MXHTTPOperation` instance.
     */
    @nonobjc @discardableResult func presence(forUser userId: String, completion: @escaping (_ response: MXResponse<MXPresenceResponse>) -> Void) -> MXHTTPOperation {
        return __presence(userId, success: currySuccess(completion), failure: curryFailure(completion))
    }
    
    
    
    // MARK: - Sync
    
    
    /*
     TODO: This API could be further refined.
     
     `token` is an optional string, with nil meaning "initial sync".
     This could be expressed better as an enum: .initial or .fromToken(String)
     
     `presence` appears to support only two possible values: nil or "offline".
     This could be expressed better as an enum: .online, or .offline
     (are there any other valid values for this field? why would it be typed as a string?)
    */
    
    /**
     Synchronise the client's state and receive new messages.
     
     Synchronise the client's state with the latest state on the server.
     Client's use this API when they first log in to get an initial snapshot
     of the state on the server, and then continue to call this API to get
     incremental deltas to the state, and to receive new messages.
     
     - parameters:
        - token: the token to stream from (nil in case of initial sync).
        - serverTimeout: the maximum time in ms to wait for an event.
        - clientTimeout: the maximum time in ms the SDK must wait for the server response.
        - presence:  the optional parameter which controls whether the client is automatically marked as online by polling this API. If this parameter is omitted then the client is automatically marked as online when it uses this API. Otherwise if the parameter is set to "offline" then the client is not marked as being online when it uses this API.
        - filterId: the ID of a filter created using the filter API (optinal).
        - completion: A block object called when the operation completes.
        - response: Provides the `MXSyncResponse` on success.
     
     - returns: a `MXHTTPOperation` instance.
     */
    @nonobjc @discardableResult func sync(fromToken token: String?, serverTimeout: UInt, clientTimeout: UInt, setPresence presence: String?, filterId: String? = nil, completion: @escaping (_ response: MXResponse<MXSyncResponse>) -> Void) -> MXHTTPOperation {
        return __sync(fromToken: token, serverTimeout: serverTimeout, clientTimeout: clientTimeout, setPresence: presence, filter: filterId, success: currySuccess(completion), failure: curryFailure(completion))
    }
    

    // MARK: - Directory operations
    
    /**
     Get the list of public rooms hosted by the home server.
     
     Pagination parameters (`limit` and `since`) should be used in order to limit
     homeserver resources usage.

     - parameters:
        - server: (optional) the remote server to query for the room list. If nil, get the user homeserver's public room list.
        - limit:  (optional, use -1 to not defined this value) the maximum number of entries to return.
        - since: (optional) token to paginate from.
        - filter: (optional) the string to search for.
        - thirdPartyInstanceId: (optional) returns rooms published to specific lists on a third party instance (like an IRC bridge).
        - includeAllNetworks: if YES, returns all rooms that have been published to any list. NO to return rooms on the main, default list.

        - completion: A block object called when the operation is complete.
        - response: Provides an publicRoomsResponse instance on `success`
     
     - returns: a `MXHTTPOperation` instance.
     */
    @nonobjc @discardableResult func publicRooms(onServer server: String?, limit: UInt?, since: String? = nil, filter: String? = nil, thirdPartyInstanceId: String? = nil, includeAllNetworks: Bool = false, completion: @escaping (_ response: MXResponse<MXPublicRoomsResponse>) -> Void) -> MXHTTPOperation {

        // The `limit` variable should be set to -1 if it's not provided.
        let _limit: Int
        if let limit = limit {
            _limit = Int(limit)
        } else {
            _limit = -1;
        }

        return __publicRooms(onServer: server, limit: _limit, since: since, filter: filter, thirdPartyInstanceId: thirdPartyInstanceId, includeAllNetworks: includeAllNetworks, success: currySuccess(completion), failure: curryFailure(completion))
    }
    
    /**
     Get the room ID corresponding to this room alias
     
     - parameters:
        - roomAlias: the alias of the room to look for.
        - completion: A block object called when the operation completes.
        - response: Provides the the ID of the room on success.
     
     - returns: a `MXHTTPOperation` instance.
     */
    @nonobjc @discardableResult func roomId(forRoomAlias roomAlias: String, completion: @escaping (_ response: MXResponse<String>) -> Void) -> MXHTTPOperation {
        return __roomID(forRoomAlias: roomAlias, success: currySuccess(completion), failure: curryFailure(completion))
    }
    
    // Mark: - Media Repository API
    
    /**
     Upload content to HomeServer
     
     - parameters:
        - data: the content to upload.
        - filename: optional filename
        - mimetype: the content type (image/jpeg, audio/aac...)
        - timeout: the maximum time the SDK must wait for the server response.
        - uploadProgress: A block object called multiple times as the upload progresses. It's also called once the upload is complete
        - progress: Provides the progress of the upload until it completes. This will provide the URL of the resource on successful completion, or an error message on unsuccessful completion.
     
     - returns: a `MXHTTPOperation` instance.
     */
    @nonobjc @discardableResult func uploadContent(_ data: Data, filename: String? = nil, mimeType: String, timeout: TimeInterval, uploadProgress: @escaping (_ progress: MXProgress<URL>) -> Void) -> MXHTTPOperation {
        return __uploadContent(data, filename: filename, mimeType: mimeType, timeout: timeout, success: { (urlString) in
            if let urlString = urlString, let url = URL(string: urlString) {
                uploadProgress(.success(url))
            } else {
                uploadProgress(.failure(_MXUnknownError()))
            }
        }, failure: { (error) in
            uploadProgress(.failure(error ?? _MXUnknownError()))
        }, uploadProgress: { (progress) in
            uploadProgress(.progress(progress!))
        })
    }
    
    
    // MARK: - VoIP API
    
    /**
     Get the TURN server configuration advised by the homeserver.
     
     
     - parameters:
        - completion: A block object called when the operation completes.
        - response: Provides a `MXTurnServerResponse` object (or nil if the HS has TURN config) on success.
     
     - returns: a `MXHTTPOperation` instance.
     */
    @nonobjc @discardableResult func turnServer(_ completion: @escaping (_ response: MXResponse<MXTurnServerResponse?>) -> Void) -> MXHTTPOperation {
        return __turnServer(currySuccess(completion), failure: curryFailure(completion))
    }
    
    
    // MARK: - read receipt
    
    /**
     Send a read receipt.
     
     - parameters:
        - roomId: the id of the room.
        - eventId: the id of the event.
        - completion: A block object called when the operation completes.
        - response: Indicates whether the operation was successful.
     
     - returns: a `MXHTTPOperation` instance.
     */
    @nonobjc @discardableResult func sendReadReceipt(toRoom roomId: String, forEvent eventId: String, completion: @escaping (_ response: MXResponse<Void>) -> Void) -> MXHTTPOperation {
        return __sendReadReceipt(roomId, eventId: eventId, success: currySuccess(completion), failure: curryFailure(completion))
    }
    
    
    // MARK: - Search
    
    /**
     Search a text in room messages.
     
     - parameters:
        - textPattern: the text to search for in message body.
        - roomEventFilter: a nullable dictionary which defines the room event filtering during the search request.
        - beforeLimit: the number of events to get before the matching results.
        - afterLimit: the number of events to get after the matching results.
        - nextBatch: the token to pass for doing pagination from a previous response.
        - completion: A block object called when the operation completes.
        - response: Provides the search results on success.
     
     - returns: a `MXHTTPOperation` instance.
     */
    @nonobjc @discardableResult func searchMessages(withPattern textPattern: String, roomEventFilter: MXRoomEventFilter? = nil, beforeLimit: UInt = 0, afterLimit: UInt = 0, nextBatch: String, completion: @escaping (_ response: MXResponse<MXSearchRoomEventResults>) -> Void) -> MXHTTPOperation {
        return __searchMessages(withText: textPattern, roomEventFilter: roomEventFilter, beforeLimit: beforeLimit, afterLimit: afterLimit, nextBatch: nextBatch, success: currySuccess(completion), failure: curryFailure(completion))
    }
    
    /**
     Make a search.
     
     - parameters:
        - parameters: the search parameters as defined by the Matrix search spec (http://matrix.org/docs/api/client-server/#!/Search/post_search ).
        - nextBatch: the token to pass for doing pagination from a previous response.
        - completion: A block object called when the operation completes.
        - response: Provides the search results on success.
     
     - returns: a `MXHTTPOperation` instance.
     */
    @nonobjc @discardableResult func search(withParameters parameters: [String: Any], nextBatch: String, completion: @escaping (_ response: MXResponse<MXSearchRoomEventResults>) -> Void) -> MXHTTPOperation {
        return __search(parameters, nextBatch: nextBatch, success: currySuccess(completion), failure: curryFailure(completion))
    }
    
    
    
    // MARK: - Crypto
    
    /**
     Upload device and/or one-time keys.
     
     - parameters:
        - deviceKeys: the device keys to send.
        - oneTimeKeys: the one-time keys to send.
        - fallbackKeys: the fallback keys to send
        - completion: A block object called when the operation completes.
        - response: Provides information about the keys on success.
     
     - returns: a `MXHTTPOperation` instance.
     */
    @nonobjc @discardableResult func uploadKeys(_ deviceKeys: [String: Any]?, oneTimeKeys: [String: Any]?, fallbackKeys: [String: Any]?, forDevice deviceId: String? = nil, completion: @escaping (_ response: MXResponse<MXKeysUploadResponse>) -> Void) -> MXHTTPOperation {
        return __uploadKeys(deviceKeys, oneTimeKeys: oneTimeKeys, fallbackKeys: fallbackKeys, success: currySuccess(completion), failure: curryFailure(completion))
    }
    
    /**
     Download device keys.
     
     - parameters:
        - userIds: list of users to get keys for.
        - token: sync token to pass in the query request, to help the HS give the most recent results. It can be nil.
        - completion: A block object called when the operation completes.
        - response: Provides information about the keys on success.
     
     - returns: a `MXHTTPOperation` instance.
     */
    @nonobjc @discardableResult func downloadKeys(forUsers userIds: [String], token: String? = nil, completion: @escaping (_ response: MXResponse<MXKeysQueryResponse>) -> Void) -> MXHTTPOperation {
        return __downloadKeys(forUsers: userIds, token: token, success: currySuccess(completion), failure: curryFailure(completion))
    }
    
    
    /**
     Claim one-time keys.
     
     - parameters:
        - usersDevices: a list of users, devices and key types to retrieve keys for.
        - completion: A block object called when the operation completes.
        - response: Provides information about the keys on success.
     
     - returns: a `MXHTTPOperation` instance.
     */
    @nonobjc @discardableResult func claimOneTimeKeys(for usersDevices: MXUsersDevicesMap<NSString>, completion: @escaping (_ response: MXResponse<MXKeysClaimResponse>) -> Void) -> MXHTTPOperation {
        return __claimOneTimeKeys(forUsersDevices: usersDevices, success: currySuccess(completion), failure: curryFailure(completion))
    }
    
    
    // MARK: - Direct-to-device messaging
    
    /**
     Send an event to a specific list of devices
     
     - paramaeters:
        - eventType: the type of event to send
        - contentMap: content to send. Map from user_id to device_id to content dictionary.
        - completion: A block object called when the operation completes.
        - response: Indicates whether the operation was successful.
     
     - returns: a `MXHTTPOperation` instance.
     */
    @nonobjc @discardableResult func sendDirectToDevice(eventType: String, contentMap: MXUsersDevicesMap<NSDictionary>, txnId: String, completion: @escaping (_ response: MXResponse<Void>) -> Void) -> MXHTTPOperation {
        return __send(toDevice: eventType, contentMap: contentMap, txnId: txnId, success: currySuccess(completion), failure: curryFailure(completion))
    }
    
    
    // MARK: - Device Management
    
    /**
     Get information about all devices for the current user.
     
     - parameters:
        - completion: A block object called when the operation completes.
        - response: Provides a list of devices on success.
     
     - returns: a `MXHTTPOperation` instance.
     */
    @nonobjc @discardableResult func devices(completion: @escaping (_ response: MXResponse<[MXDevice]>) -> Void) -> MXHTTPOperation {
        return __devices(currySuccess(completion), failure: curryFailure(completion))
    }
    
    /**
     Get information on a single device, by device id.
     
     - parameters:
        - deviceId: The device identifier.
        - completion: A block object called when the operation completes.
        - response: Provides the requested device on success.
     
     - returns: a `MXHTTPOperation` instance.
     */
    @nonobjc @discardableResult func device(withId deviceId: String, completion: @escaping (_ response: MXResponse<MXDevice>) -> Void) -> MXHTTPOperation {
        return __device(byDeviceId: deviceId, success: currySuccess(completion), failure: curryFailure(completion))
    }
    

    /**
     Update the display name of a given device.
     
     - parameters:
        - deviceName: The new device name. If not given, the display name is unchanged.
        - deviceId: The device identifier.
        - completion: A block object called when the operation completes.
        - response: Indicates whether the operation was successful.
     
     - returns: a `MXHTTPOperation` instance.
     */
    @nonobjc @discardableResult func setDeviceName(_ deviceName: String, forDevice deviceId: String, completion: @escaping (_ response: MXResponse<Void>) -> Void) -> MXHTTPOperation {
        return __setDeviceName(deviceName, forDeviceId: deviceId, success: currySuccess(completion), failure: curryFailure(completion))
    }
    
    /**
     Get an authentication session to delete a device.
     
     - parameters:
        - deviceId: The device identifier.
        - completion: A block object called when the operation completes.
        - response: Provides the server response.
     
     - returns: a `MXHTTPOperation` instance.
     */
    @nonobjc @discardableResult func getSession(toDeleteDevice deviceId: String, completion: @escaping (_ response: MXResponse<MXAuthenticationSession>) -> Void) -> MXHTTPOperation {
        return __getSessionToDeleteDevice(byDeviceId: deviceId, success: currySuccess(completion), failure: curryFailure(completion))
    }
    
    /**
     Delete the given device, and invalidates any access token associated with it.
     
     This API endpoint uses the User-Interactive Authentication API.
     
     - parameters:
        - deviceId: The device identifier.
        - authParameters: The additional authentication information for the user-interactive authentication API.
        - completion: A block object called when the operation completes.
        - response: Indicates whether the operation was successful.
     
     - returns: a `MXHTTPOperation` instance.
     */
    @nonobjc @discardableResult func deleteDevice(_ deviceId: String, authParameters: [String: Any], completion: @escaping (_ response: MXResponse<Void>) -> Void) -> MXHTTPOperation {
        return __deleteDevice(byDeviceId: deviceId, authParams: authParameters, success: currySuccess(completion), failure: curryFailure(completion))
    }
    
    // MARK: - Spaces
    
    /// Get the space children of a given space.
    /// - Parameters:
    ///   - spaceId: The room id of the queried space.
    ///   - suggestedOnly: If `true`, return only child events and rooms where the `m.space.child` event has `suggested: true`.
    ///   - limit: Optional. A limit to the maximum number of children to return per space. `-1` for no limit
    ///   - maxDepth: Optional. The maximum depth in the tree (from the root room) to return. `-1` for no limit
    ///   - paginationToken: Optional. Pagination token given to retrieve the next set of rooms.
    ///   - parameters: Space children request parameters.
    ///   - completion: A closure called when the operation completes.
    /// - Returns: a `MXHTTPOperation` instance.
    @nonobjc @discardableResult func getSpaceChildrenForSpace(withId spaceId: String, suggestedOnly: Bool, limit: Int?, maxDepth: Int?, paginationToken: String?, completion: @escaping (_ response: MXResponse<MXSpaceChildrenResponse>) -> Void) -> MXHTTPOperation {
        return __getSpaceChildrenForSpace(withId: spaceId, suggestedOnly: suggestedOnly, limit: limit ?? -1, maxDepth: maxDepth ?? -1, paginationToken: paginationToken, success: currySuccess(completion), failure: curryFailure(completion))
    }
    
<<<<<<< HEAD
    // MARK: - Home server capabilities
    
    /// Get the capabilities of the homeserver
    /// - Parameters:
    ///   - completion: A closure called when the operation completes.
    /// - Returns: a `MXHTTPOperation` instance.
    @nonobjc @discardableResult func homeServerCapabilities(completion: @escaping (_ response: MXResponse<MXHomeserverCapabilities>) -> Void) -> MXHTTPOperation {
        return __homeServerCapabilities(success: currySuccess(completion), failure: curryFailure(completion))
    }
=======
    //  MARK: - Aggregations
    
    /// Get relations for a given event.
    /// - Parameters:
    ///   - eventId: the id of the event
    ///   - roomId: the id of the room
    ///   - relationType: Optional. The type of relation
    ///   - eventType: Optional. Event type to filter by
    ///   - from: Optional. The token to start getting results from
    ///   - limit: Optional. The maximum number of messages to return
    ///   - completion: A closure called when the operation completes.
    /// - Returns: a `MXHTTPOperation` instance.
    @nonobjc @discardableResult func relations(forEvent eventId: String,
                                               inRoom roomId: String,
                                               relationType: String?,
                                               eventType: String?,
                                               from: String?,
                                               limit: UInt?,
                                               completion: @escaping (_ response: MXResponse<MXAggregationPaginatedResponse>) -> Void) -> MXHTTPOperation {
        let _limit: Int
        if let limit = limit {
            _limit = Int(limit)
        } else {
            _limit = -1
        }
        return __relations(forEvent: eventId, inRoom: roomId, relationType: relationType, eventType: eventType, from: from, limit: _limit, success: currySuccess(completion), failure: curryFailure(completion))
    }
    
>>>>>>> 395cfd00
}<|MERGE_RESOLUTION|>--- conflicted
+++ resolved
@@ -1924,7 +1924,6 @@
         return __getSpaceChildrenForSpace(withId: spaceId, suggestedOnly: suggestedOnly, limit: limit ?? -1, maxDepth: maxDepth ?? -1, paginationToken: paginationToken, success: currySuccess(completion), failure: curryFailure(completion))
     }
     
-<<<<<<< HEAD
     // MARK: - Home server capabilities
     
     /// Get the capabilities of the homeserver
@@ -1934,7 +1933,7 @@
     @nonobjc @discardableResult func homeServerCapabilities(completion: @escaping (_ response: MXResponse<MXHomeserverCapabilities>) -> Void) -> MXHTTPOperation {
         return __homeServerCapabilities(success: currySuccess(completion), failure: curryFailure(completion))
     }
-=======
+
     //  MARK: - Aggregations
     
     /// Get relations for a given event.
@@ -1963,5 +1962,4 @@
         return __relations(forEvent: eventId, inRoom: roomId, relationType: relationType, eventType: eventType, from: from, limit: _limit, success: currySuccess(completion), failure: curryFailure(completion))
     }
     
->>>>>>> 395cfd00
 }