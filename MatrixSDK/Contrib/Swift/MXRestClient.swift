/*
 Copyright 2017 Avery Pierce
 Copyright 2017 Vector Creations Ltd
 Copyright 2019 The Matrix.org Foundation C.I.C

 Licensed under the Apache License, Version 2.0 (the "License");
 you may not use this file except in compliance with the License.
 You may obtain a copy of the License at
 
 http://www.apache.org/licenses/LICENSE-2.0
 
 Unless required by applicable law or agreed to in writing, software
 distributed under the License is distributed on an "AS IS" BASIS,
 WITHOUT WARRANTIES OR CONDITIONS OF ANY KIND, either express or implied.
 See the License for the specific language governing permissions and
 limitations under the License.
 */

import Foundation



/// Represents account data type
public enum MXAccountDataType: Equatable, Hashable {
    case direct
    case pushRules
    case ignoredUserList
    case other(String)
    
    var rawValue: String {
        switch self {
        case .direct:               return kMXAccountDataTypeDirect
        case .pushRules:            return kMXAccountDataTypePushRules
        case .ignoredUserList:      return kMXAccountDataKeyIgnoredUser
        case .other(let value):     return value
        }
    }
}




/// Method of inviting a user to a room
public enum MXRoomInvitee: Equatable, Hashable {
    
    /// Invite a user by username
    case userId(String)
    
    /// Invite a user by email
    case email(String)
    
    /// Invite a user using a third-party mechanism.
    /// `method` is the method to use, eg. "email".
    /// `address` is the address of the user.
    case thirdPartyId(MX3PID)
}







public extension MXRestClient {
    
    
    // MARK: - Initialization
    
    /**
     Create an instance based on homeserver url.
     
     - parameters:
         - homeServer: The homeserver address.
         - handler: the block called to handle unrecognized certificate (`nil` if unrecognized certificates are ignored).
     
     - returns: a `MXRestClient` instance.
     */
    @nonobjc convenience init(homeServer: URL, unrecognizedCertificateHandler handler: MXHTTPClientOnUnrecognizedCertificate?) {
        self.init(__homeServer: homeServer.absoluteString, andOnUnrecognizedCertificateBlock: handler)
    }
    
    /**
     Create an instance based on existing user credentials.
     
     - parameters:
         - credentials: A set of existing user credentials.
         - handler: the block called to handle unrecognized certificate (`nil` if unrecognized certificates are ignored).
     
     - returns: a `MXRestClient` instance.
     */
    @nonobjc convenience init(credentials: MXCredentials, unrecognizedCertificateHandler handler: MXHTTPClientOnUnrecognizedCertificate?) {
        self.init(__credentials: credentials, andOnUnrecognizedCertificateBlock: handler)
    }

    
    
    
    // MARK: - Registration Operations
    
    /**
     Check whether a username is already in use.
     
     - parameters:
         - username: The user name to test.
         - completion: A block object called when the operation is completed.
         - inUse: Whether the username is in use
     
     - returns: a `MXHTTPOperation` instance.
     */
    @nonobjc @discardableResult func isUserNameInUse(_ username: String, completion: @escaping (_ inUse: Bool) -> Void) -> MXHTTPOperation {
        return __isUserName(inUse: username, callback: completion)
    }
    
    /**
     Get the list of register flows supported by the home server.
     
     - parameters:
         - completion: A block object called when the operation is completed.
         - response: Provides the server response as an `MXAuthenticationSession` instance.
     
     - returns: a `MXHTTPOperation` instance.
     */
    @nonobjc @discardableResult func getRegisterSession(completion: @escaping (_ response: MXResponse<MXAuthenticationSession>) -> Void) -> MXHTTPOperation {
        return __getRegisterSession(currySuccess(completion), failure: curryFailure(completion))
    }

    
    /**
     Generic registration action request.
     
     As described in [the specification](http://matrix.org/docs/spec/client_server/r0.2.0.html#client-authentication),
     some registration flows require to complete several stages in order to complete user registration.
     This can lead to make several requests to the home server with different kinds of parameters.
     This generic method with open parameters and response exists to handle any kind of registration flow stage.
     
     At the end of the registration process, the SDK user should be able to construct a MXCredentials object
     from the response of the last registration action request.
     
     - parameters:
         - parameters: the parameters required for the current registration stage
         - completion: A block object called when the operation completes.
         - response: Provides the raw JSON response from the server.
     
     - returns: a `MXHTTPOperation` instance.
     */
    @nonobjc @discardableResult func register(parameters: [String: Any], completion: @escaping (_ response: MXResponse<[String: Any]>) -> Void) -> MXHTTPOperation {
        return __register(withParameters: parameters, success: currySuccess(completion), failure: curryFailure(completion))
    }
    
    
    
    /*
     TODO: This method accepts a nil username. Maybe this should be called "anonymous registration"? Would it make sense to have a separate API for that case?
     We could also create an enum called "MXRegistrationType" with associated values, e.g. `.username(String)` and `.anonymous`
     */
    /**
     Register a user.
     
     This method manages the full flow for simple login types and returns the credentials of the newly created matrix user.
     
     - parameters:
         - loginType: the login type. Only `MXLoginFlowType.password` and `MXLoginFlowType.dummy` (m.login.password and m.login.dummy) are supported.
         - username: the user id (ex: "@bob:matrix.org") or the user id localpart (ex: "bob") of the user to register. Can be nil.
         - password: the user's password.
         - completion: A block object called when the operation completes.
         - response: Provides credentials to use to create a `MXRestClient`.
     
     - returns: a `MXHTTPOperation` instance.
     */
    @nonobjc @discardableResult func register(loginType: MXLoginFlowType = .password, username: String?, password: String, completion: @escaping (_ response: MXResponse<MXCredentials>) -> Void) -> MXHTTPOperation {
        return __register(withLoginType: loginType.identifier, username: username, password: password, success: currySuccess(completion), failure: curryFailure(completion))
    }
    
    
    /// The register fallback page to make registration via a web browser or a web view.
    var registerFallbackURL: URL {
        let fallbackString = __registerFallback()!
        return URL(string: fallbackString)!
    }
    
    
    
    
    
    
    // MARK: - Login Operation
    
    /**
     Get the list of login flows supported by the home server.
     
     - parameters:
         - completion: A block object called when the operation completes. 
         - response: Provides the server response as an MXAuthenticationSession instance.
     
     - returns: a `MXHTTPOperation` instance.
     */
    @nonobjc @discardableResult func getLoginSession(completion: @escaping (_ response: MXResponse<MXAuthenticationSession>) -> Void) -> MXHTTPOperation {
        return __getLoginSession(currySuccess(completion), failure: curryFailure(completion))
    }
    
    /**
     Generic login action request.
     
     As described in [the specification](http://matrix.org/docs/spec/client_server/r0.2.0.html#client-authentication),
     some login flows require to complete several stages in order to complete authentication.
     This can lead to make several requests to the home server with different kinds of parameters.
     This generic method with open parameters and response exists to handle any kind of authentication flow stage.
     
     At the end of the registration process, the SDK user should be able to construct a MXCredentials object
     from the response of the last authentication action request.
     
     - parameters:
         - parameters: the parameters required for the current login stage
         - completion: A block object called when the operation completes.
         - response: Provides the raw JSON response from the server.
     
     - returns: a `MXHTTPOperation` instance.
     */
    @nonobjc @discardableResult func login(parameters: [String: Any], completion: @escaping (_ response: MXResponse<[String: Any]>) -> Void) -> MXHTTPOperation {
        return __login(parameters, success: currySuccess(completion), failure: curryFailure(completion))
    }
    
    /**
     Log a user in.
     
     This method manages the full flow for simple login types and returns the credentials of the logged matrix user.
     
     - parameters:
         - type: the login type. Only `MXLoginFlowType.password` (m.login.password) is supported.
         - username: the user id (ex: "@bob:matrix.org") or the user id localpart (ex: "bob") of the user to authenticate.
         - password: the user's password.
         - completion: A block object called when the operation succeeds.
         - response: Provides credentials for this user on `success`
     
     - returns: a `MXHTTPOperation` instance.
     */
    @nonobjc @discardableResult func login(type loginType: MXLoginFlowType = .password, username: String, password: String, completion: @escaping (_ response: MXResponse<MXCredentials>) -> Void) -> MXHTTPOperation {
        return __login(withLoginType: loginType.identifier, username: username, password: password, success: currySuccess(completion), failure: curryFailure(completion))
    }
    
    
    /**
     Get the login fallback page to make login via a web browser or a web view.
     
     Presently only server auth v1 is supported.
     
     - returns: the fallback page URL.
     */
    var loginFallbackURL: URL {
        let fallbackString = __loginFallback()!
        return URL(string: fallbackString)!
    }

    
    /**
     Reset the account password.
     
     - parameters:
         - parameters: a set of parameters containing a threepid credentials and the new password.
         - completion: A block object called when the operation completes.
         - response: indicates whether the operation succeeded or not.
     
     - returns: a `MXHTTPOperation` instance.
     */
    @nonobjc @discardableResult func resetPassword(parameters: [String: Any], completion: @escaping (_ response: MXResponse<Void>) -> Void) -> MXHTTPOperation {
        return __resetPassword(withParameters: parameters, success: currySuccess(completion), failure: curryFailure(completion))
    }
    
    
    /**
     Replace the account password.
     
     - parameters:
         - old: the current password to update.
         - new: the new password.
         - completion: A block object called when the operation completes
         - response: indicates whether the operation succeeded or not.
     
     - returns: a `MXHTTPOperation` instance.
     */
    @nonobjc @discardableResult func changePassword(from old: String, to new: String, completion: @escaping (_ response: MXResponse<Void>) -> Void) -> MXHTTPOperation {
        return __changePassword(old, with: new, success: currySuccess(completion), failure: curryFailure(completion))
    }
    
    
    /**
     Invalidate the access token, so that it can no longer be used for authorization.
     
     - parameters:
         - completion: A block object called when the operation completes.
         - response: Indicates whether the operation succeeded or not.
     
     - returns: a `MXHTTPOperation` instance.
     */
    @nonobjc @discardableResult func logout(completion: @escaping (_ response: MXResponse<Void>) -> Void) -> MXHTTPOperation {
        return __logout(currySuccess(completion), failure: curryFailure(completion))
    }
    

    /**
     Deactivate the user's account, removing all ability for the user to login again.
     
     This API endpoint uses the User-Interactive Authentication API.
     
     An access token should be submitted to this endpoint if the client has an active session.
     The homeserver may change the flows available depending on whether a valid access token is provided.

     - parameters:
        - authParameters The additional authentication information for the user-interactive authentication API.
        - eraseAccount Indicating whether the account should be erased.
        - completion: A block object called when the operation completes.
        - response: indicates whether the request succeeded or not.
     
     - returns: a `MXHTTPOperation` instance.
     */
    @nonobjc @discardableResult func deactivateAccount(withAuthParameters authParameters: [String: Any], eraseAccount: Bool,  completion: @escaping (_ response: MXResponse<Void>) -> Void) -> MXHTTPOperation {
        return __deactivateAccount(withAuthParameters: authParameters, eraseAccount: eraseAccount, success: currySuccess(completion), failure: curryFailure(completion))
    }
    
    
    
    
    
    
    // MARK: - Account data
    
    /**
     Set some account_data for the client.
     
     - parameters:
         - data: the new data to set for this event type.
         - type: The event type of the account_data to set. Custom types should be namespaced to avoid clashes.
         - completion: A block object called when the operation completes
         - response: indicates whether the request succeeded or not
     
     - returns: a `MXHTTPOperation` instance.
     */
    @nonobjc @discardableResult func setAccountData(_ data: [String: Any], for type: MXAccountDataType, completion: @escaping (_ response: MXResponse<Void>) -> Void) -> MXHTTPOperation {
        return __setAccountData(data, forType: type.rawValue, success: currySuccess(completion), failure: curryFailure(completion))
    }
    
    
    
    
    
    
    
    
    // MARK: - Push Notifications
    
    /**
     Update the pusher for this device on the Home Server.
     
     - parameters:
        - pushkey: The pushkey for this pusher. This should be the APNS token formatted as required for your push gateway (base64 is the recommended formatting).
        - kind: The kind of pusher your push gateway requires. Generally `.http`. Specify `.none` to disable the pusher.
        - appId: The app ID of this application as required by your push gateway.
        - appDisplayName: A human readable display name for this app.
        - deviceDisplayName: A human readable display name for this device.
        - profileTag: The profile tag for this device. Identifies this device in push rules.
        - lang: The user's preferred language for push, eg. 'en' or 'en-US'
        - data: Dictionary of data as required by your push gateway (generally the notification URI and aps-environment for APNS).
        - completion: A block object called when the operation succeeds.
        - response: indicates whether the request succeeded or not.
     
     - returns: a `MXHTTPOperation` instance.
     */
    @nonobjc @discardableResult func setPusher(pushKey: String, kind: MXPusherKind, appId: String, appDisplayName: String, deviceDisplayName: String, profileTag: String, lang: String, data: [String: Any], append: Bool, completion: @escaping (_ response: MXResponse<Void>) -> Void) -> MXHTTPOperation {
        return __setPusherWithPushkey(pushKey, kind: kind.objectValue, appId: appId, appDisplayName: appDisplayName, deviceDisplayName: deviceDisplayName, profileTag: profileTag, lang: lang, data: data, append: append, success: currySuccess(completion), failure: curryFailure(completion))
    }
    // TODO: setPusherWithPushKey - futher refinement
    /*
     This method is very long. Some of the parameters seem related,
     specifically: appId, appDisplayName, deviceDisplayName, and profileTag.
     Perhaps these parameters can be lifted out into a sparate struct?
     Something like "MXPusherDescriptor"?
     */
    
    
    /**
     Get all push notifications rules.
     
     - parameters:
        - completion: A block object called when the operation completes.
        - response: Provides the push rules on success.
     
     - returns: a `MXHTTPOperation` instance.
     */
    @nonobjc @discardableResult func pushRules(completion: @escaping (_ response: MXResponse<MXPushRulesResponse>) -> Void) -> MXHTTPOperation {
        return __pushRules(currySuccess(completion), failure: curryFailure(completion))
    }
    
    
    /*
     TODO: Consider refactoring. The following three methods all contain (ruleId:, scope:, kind:).
     
     Option 1: Encapsulate those parameters as a tuple or struct called `MXPushRuleDescriptor`
     This would be appropriate if these three parameters typically get passed around as a set,
     or if the rule is uniquely identified by this combination of parameters. (eg. one `ruleId`
     can have different settings for varying scopes and kinds).
     
     Option 2: Refactor all of these to a single function that takes a "MXPushRuleAction"
     as the fourth paramerer. This approach might look like this:
     
         enum MXPushRuleAction {
            case enable
            case disable
            case add(actions: [Any], pattern: String, conditions: [[String: Any]])
            case remove
         }
         
         func pushRule(ruleId: String, scope: MXPushRuleScope, kind: MXPushRuleKind, action: MXPushRuleAction, completion: @escaping (_ response: MXResponse<Void>) -> Void) -> MXHTTPOperation ? {
             switch action {
             case .enable:
                 // ... Call the `enablePushRule` method
             case .disable:
                 // ... Call the `enablePushRule` method
             case let .add(actions, pattern, conditions):
                 // ... Call the `addPushRule` method
             case let .remove:
                 // ... Call the `removePushRule` method
             }
         }
    
     Option 3: Leave these APIs as-is.
     */
    
    /**
     Enable/Disable a push notification rule.
     
     - parameters:
        - ruleId: The identifier for the rule.
        - scope: Either 'global' or 'device/<profile_tag>' to specify global rules or device rules for the given profile_tag.
        - kind: The kind of rule, ie. 'override', 'underride', 'sender', 'room', 'content' (see MXPushRuleKind).
        - enabled: YES to enable
        - completion: A block object called when the operation completes
        - response: Indiciates whether the operation was successful
     
     - returns: a `MXHTTPOperation` instance.
     */
    @nonobjc @discardableResult func setPushRuleEnabled(ruleId: String, scope: MXPushRuleScope, kind: MXPushRuleKind, enabled: Bool, completion: @escaping (_ response: MXResponse<Void>) -> Void) -> MXHTTPOperation {
        return __enablePushRule(ruleId, scope: scope.identifier, kind: kind.identifier, enable: enabled, success: currySuccess(completion), failure: curryFailure(completion))
    }
    
    
    /**
     Remove a push notification rule.
     
     - parameters:
        - ruleId: The identifier for the rule.
        - scope: Either `.global` or `.device(profileTag:)` to specify global rules or device rules for the given profile_tag.
        - kind: The kind of rule, ie. `.override`, `.underride`, `.sender`, `.room`, `.content`.
        - completion: A block object called when the operation completes.
        - response: Indicates whether the operation was successful.
     
     - returns: a `MXHTTPOperation` instance.
     */
    @nonobjc @discardableResult func removePushRule(ruleId: String, scope: MXPushRuleScope, kind: MXPushRuleKind, completion: @escaping (_ response: MXResponse<Void>) -> Void) -> MXHTTPOperation {
        return __removePushRule(ruleId, scope: scope.identifier, kind: kind.identifier, success: currySuccess(completion), failure: curryFailure(completion))
    }
    
    /**
     Create a new push rule.
     
     - parameters:
        - ruleId: The identifier for the rule (it depends on rule kind: user id for sender rule, room id for room rule...).
        - scope: Either `.global` or `.device(profileTag:)` to specify global rules or device rules for the given profile_tag.
        - kind: The kind of rule, ie. `.override`, `.underride`, `.sender`, `.room`, `.content`.
        - actions: The rule actions: notify, don't notify, set tweak...
        - pattern: The pattern relevant for content rule.
        - conditions: The conditions relevant for override and underride rule.
        - completion: A block object called when the operation completes.
        - response: Indicates whether the operation was successful.
     
     - returns: a `MXHTTPOperation` instance.
     */
    @nonobjc @discardableResult func addPushRule(ruleId: String, scope: MXPushRuleScope, kind: MXPushRuleKind, actions: [Any], pattern: String, conditions: [[String: Any]], completion: @escaping (_ response: MXResponse<Void>) -> Void) -> MXHTTPOperation {
        return __addPushRule(ruleId, scope: scope.identifier, kind: kind.identifier, actions: actions, pattern: pattern, conditions: conditions, success: currySuccess(completion), failure: curryFailure(completion))
    }
    
    
    
    
    
    
    
    // MARK: - Room operations
    
    /**
     Send a generic non state event to a room.
     
     - parameters:
        - roomId: the id of the room.
        - eventType: the type of the event.
        - content: the content that will be sent to the server as a JSON object.
        - txnId: the transaction id to use. If nil, one will be generated
        - completion: A block object called when the operation completes.
        - response: Provides the event id of the event generated on the home server on success.
     
     - returns: a `MXHTTPOperation` instance.
     
     */
    @nonobjc @discardableResult func sendEvent(toRoom roomId: String, eventType: MXEventType, content: [String: Any], txnId: String?, completion: @escaping (_ response: MXResponse<String>) -> Void) -> MXHTTPOperation {
        return __sendEvent(toRoom: roomId, eventType: eventType.identifier, content: content, txnId: txnId, success: currySuccess(completion), failure: curryFailure(completion))
    }
    
    
    /**
     Send a generic state event to a room.
     
     - paramters:
        - roomId: the id of the room.
        - eventType: the type of the event.
        - content: the content that will be sent to the server as a JSON object.
        - stateKey: the optional state key.
        - completion: A block object called when the operation completes.
        - response: Provides the event id of the event generated on the home server on success.
     
     - returns: a `MXHTTPOperation` instance.
     */
    @nonobjc @discardableResult func sendStateEvent(toRoom roomId: String, eventType: MXEventType, content: [String: Any], stateKey: String, completion: @escaping (_ response: MXResponse<String>) -> Void) -> MXHTTPOperation {
        return __sendStateEvent(toRoom: roomId, eventType: eventType.identifier, content: content, stateKey: stateKey, success: currySuccess(completion), failure: curryFailure(completion))
    }
    
    /**
     Send a message to a room
     
     - parameters:
        - roomId: the id of the room.
        - messageType: the type of the message.
        - content: the message content that will be sent to the server as a JSON object.
        - completion: A block object called when the operation completes. 
        - response: Provides the event id of the event generated on the home server on success.
     
     -returns: a `MXHTTPOperation` instance.
     */
    @nonobjc @discardableResult func sendMessage(toRoom roomId: String, messageType: MXMessageType, content: [String: Any], completion: @escaping (_ response: MXResponse<String>) -> Void) -> MXHTTPOperation {
        return __sendMessage(toRoom: roomId, msgType: messageType.identifier, content: content, success: currySuccess(completion), failure: curryFailure(completion))
    }
    
    
    /**
     Send a text message to a room
     
     - parameters:
        - roomId: the id of the room.
        - text: the text to send.
        - completion: A block object called when the operation completes.
        - response: Provides the event id of the event generated on the home server on success.
     
     - returns: a `MXHTTPOperation` instance.
     */
    @nonobjc @discardableResult func sendTextMessage(toRoom roomId: String, text: String, completion: @escaping (_ response: MXResponse<String>) -> Void) -> MXHTTPOperation {
        return __sendTextMessage(toRoom: roomId, text: text, success: currySuccess(completion), failure: curryFailure(completion))
    }
    
    
    
    /**
     Set the topic of a room.
     
     - parameters:
        - roomId: the id of the room.
        - topic: the topic to set.
        - completion: A block object called when the operation completes.
        - response: Indicates whether the operation was successful.
     
     - returns: a `MXHTTPOperation` instance.
     */
    @nonobjc @discardableResult func setTopic(ofRoom roomId: String, topic: String, completion: @escaping (_ response: MXResponse<Void>) -> Void) -> MXHTTPOperation {
        return __setRoomTopic(roomId, topic: topic, success: currySuccess(completion), failure: curryFailure(completion))
    }
    
    /**
     Get the topic of a room.
     
     - parameters:
        - roomId: the id of the room.
        - completion: A block object called when the operation completes.
        - response: Provides the topic of the room on success.
     
     - returns: a `MXHTTPOperation` instance.
     */
    @nonobjc @discardableResult func topic(ofRoom roomId: String, completion: @escaping (_ response: MXResponse<String>) -> Void) -> MXHTTPOperation {
        return __topic(ofRoom: roomId, success: currySuccess(completion), failure: curryFailure(completion))
    }
    
    
    
    /**
     Set the avatar of a room.
     
     - parameters:
        - roomId: the id of the room.
        - avatar: the avatar url to set.
        - completion: A block object called when the operation completes.
        - response: Indicates whether the operation was successful.
     
     - returns: a `MXHTTPOperation` instance.
     */
    @nonobjc @discardableResult func setAvatar(ofRoom roomId: String, avatarUrl: URL, completion: @escaping (_ response: MXResponse<Void>) -> Void) -> MXHTTPOperation {
        return __setRoomAvatar(roomId, avatar: avatarUrl.absoluteString, success: currySuccess(completion), failure: curryFailure(completion))
    }
    
    /**
     Get the avatar of a room.
     
     - parameters:
        - roomId: the id of the room.
        - completion: A block object called when the operation completes.
        - response: Provides the room avatar url on success.
     
     - returns: a MXHTTPOperation instance.
     */
    @nonobjc @discardableResult func avatar(ofRoom roomId: String, completion: @escaping (_ response: MXResponse<URL>) -> Void) -> MXHTTPOperation {
        return __avatar(ofRoom: roomId, success: currySuccess(transform: {return URL(string: $0 ?? "")}, completion), failure: curryFailure(completion))
    }
    
    
    
    
    /**
     Set the name of a room.
     
     - parameters:
        - roomId: the id of the room.
        - name: the name to set.
        - completion: A block object called when the operation completes.
        - response: Indicates whether the operation was successful.
     
     - returns: a `MXHTTPOperation` instance.
     */
    @nonobjc @discardableResult func setName(ofRoom roomId: String, name: String, completion: @escaping (_ response: MXResponse<Void>) -> Void) -> MXHTTPOperation {
        return __setRoomName(roomId, name: name, success: currySuccess(completion), failure: curryFailure(completion))
    }
    
    /**
     Get the name of a room.
     
     - parameters:
        - roomId: the id of the room.
        - completion: A block object called when the operation completes.
        - response: Provides the room name on success.
     
     - returns: a `MXHTTPOperation` instance.
     */
    @nonobjc @discardableResult func name(ofRoom roomId: String, completion: @escaping (_ response: MXResponse<String>) -> Void) -> MXHTTPOperation {
        return __name(ofRoom: roomId, success: currySuccess(completion), failure: curryFailure(completion))
    }
    
    
    
    
    /**
     Set the history visibility of a room.
     
     - parameters:
        - roomId: the id of the room
        - historyVisibility: the visibily to set.
        - completion: A block object called when the operation completes.
        - response: Indicates whether the operation was successful.
     
     - returns: a `MXHTTPOperation` instance.
     */
    @nonobjc @discardableResult func setHistoryVisibility(ofRoom roomId: String, historyVisibility: MXRoomHistoryVisibility, completion: @escaping (_ response: MXResponse<Void>) -> Void) -> MXHTTPOperation {
        return __setRoomHistoryVisibility(roomId, historyVisibility: historyVisibility.identifier, success: currySuccess(completion), failure: curryFailure(completion))
    }
    
    /**
     Get the history visibility of a room.
     
     - parameters:
        - roomId: the id of the room.
        - completion: A block object called when the operation completes.
        - response: Provides the room history visibility on success.
     
     - returns: a `MXHTTPOperation` instance.
     */
    @nonobjc @discardableResult func historyVisibility(ofRoom roomId: String, completion: @escaping (_ response: MXResponse<MXRoomHistoryVisibility>) -> Void) -> MXHTTPOperation {
        return __historyVisibility(ofRoom: roomId, success: currySuccess(transform: MXRoomHistoryVisibility.init, completion), failure: curryFailure(completion))
    }
    
    
    
    
    
    
    
    /**
     Set the join rule of a room.
     
     - parameters:
        - roomId: the id of the room.
        - joinRule: the rule to set.
        - completion: A block object called when the operation completes.
        - response: Indicates whether the operation was successful.
     
     - returns: a `MXHTTPOperation` instance.
     */
    @nonobjc @discardableResult func setJoinRule(ofRoom roomId: String, joinRule: MXRoomJoinRule, completion: @escaping (_ response: MXResponse<Void>) -> Void) -> MXHTTPOperation {
        return __setRoomJoinRule(roomId, joinRule: joinRule.identifier, success: currySuccess(completion), failure: curryFailure(completion))
    }
    
    /**
     Get the join rule of a room.
     
     - parameters:
        - roomId: the id of the room.
        - completion: A block object called when the operation completes.
        - response: Provides the room join rule on success.
     
     - returns: a `MXHTTPOperation` instance.
     */
    @nonobjc @discardableResult func joinRule(ofRoom roomId: String, completion: @escaping (_ response: MXResponse<MXRoomJoinRule>) -> Void) -> MXHTTPOperation {
        return __joinRule(ofRoom: roomId, success: currySuccess(transform: MXRoomJoinRule.init, completion), failure: curryFailure(completion))
    }
    
    
    
    
    /**
     Set the guest access of a room.
     
     - parameters:
        - roomId: the id of the room.
        - guestAccess: the guest access to set.
        - completion: A block object called when the operation completes.
        - response: Indicates whether the operation was successful.
     
     - returns: a `MXHTTPOperation` instance.
     */
    @nonobjc @discardableResult func setGuestAccess(forRoom roomId: String, guestAccess: MXRoomGuestAccess, completion: @escaping (_ response: MXResponse<Void>) -> Void) -> MXHTTPOperation {
        return __setRoomGuestAccess(roomId, guestAccess: guestAccess.identifier, success: currySuccess(completion), failure: curryFailure(completion))
    }
    
    /**
     Get the guest access of a room.
     
     - parameters:
        - roomId the id of the room.
        - completion: A block object called when the operation completes.
        - response: Provides the room guest access on success.
     
     - return: a MXHTTPOperation instance.
     */
    @nonobjc @discardableResult func guestAccess(forRoom roomId: String, completion: @escaping (_ response: MXResponse<MXRoomGuestAccess>) -> Void) -> MXHTTPOperation {
        return __guestAccess(ofRoom: roomId, success: currySuccess(transform: MXRoomGuestAccess.init, completion), failure: curryFailure(completion))
    }
    
    
    
    
    
    
    /**
     Set the directory visibility of a room on the current homeserver.
     
     - parameters:
        - roomId: the id of the room.
        - directoryVisibility: the directory visibility to set.
        - completion: A block object called when the operation completes.
        - response: Indicates whether the operation was successful.
     
     - returns: a MXHTTPOperation instance.
     */
    @nonobjc @discardableResult func setDirectoryVisibility(ofRoom roomId: String, directoryVisibility: MXRoomDirectoryVisibility, completion: @escaping (_ response: MXResponse<Void>) -> Void) -> MXHTTPOperation {
        return __setRoomDirectoryVisibility(roomId, directoryVisibility: directoryVisibility.identifier, success: currySuccess(completion), failure: curryFailure(completion))
    }
    
    /**
     Get the visibility of a room in the current HS's room directory.
     
     - parameters:
        - roomId: the id of the room.
        - completion: A block object called when the operation completes.
        - response: Provides the room directory visibility on success.
     
     - returns: a `MXHTTPOperation` instance.
     */
    @nonobjc @discardableResult func directoryVisibility(ofRoom roomId: String, completion: @escaping (_ response: MXResponse<MXRoomDirectoryVisibility>) -> Void) -> MXHTTPOperation {
        return __directoryVisibility(ofRoom: roomId, success: currySuccess(transform: MXRoomDirectoryVisibility.init, completion), failure: curryFailure(completion))
    }
    
    
    
    
    
    /**
     Create a new mapping from room alias to room ID.
     
     - parameters:
        - roomId: the id of the room.
        - roomAlias: the alias to add.
        - completion: A block object called when the operation completes.
        - response: Indicates whether the operation was successful.
     
     - returns a `MXHTTPOperation` instance.
     */
    @nonobjc @discardableResult func addAlias(forRoom roomId: String, alias: String, completion: @escaping (_ response: MXResponse<Void>) -> Void) -> MXHTTPOperation {
        return __addRoomAlias(roomId, alias: alias, success: currySuccess(completion), failure: curryFailure(completion))
    }
    
    /**
     Remove a mapping of room alias to room ID.
     
     - parameters:
        - roomAlias: the alias to remove.
        - completion: A block object called when the operation completes.
        - response: Indicates whether the operation was successful.
     
     - returns: a `MXHTTPOperation` instance.
     */
    @nonobjc @discardableResult func removeRoomAlias(_ roomAlias: String, completion: @escaping (_ response: MXResponse<Void>) -> Void) -> MXHTTPOperation {
        return __removeRoomAlias(roomAlias, success: currySuccess(completion), failure: curryFailure(completion))
    }
    
    
    
    
    /**
     Set the canonical alias of the room.
     
     - parameters:
        - roomId: the id of the room.
        - canonicalAlias: the canonical alias to set.
        - completion: A block object called when the operation completes.
        - response: Indicates whether the operation was successful.
     
     - returns: a `MXHTTPOperation` instance.
     */
    @nonobjc @discardableResult func setCanonicalAlias(forRoom roomId: String, canonicalAlias: String, completion: @escaping (_ response: MXResponse<Void>) -> Void) -> MXHTTPOperation {
        return __setRoomCanonicalAlias(roomId, canonicalAlias: canonicalAlias, success: currySuccess(completion), failure: curryFailure(completion));
    }
    
    /**
     Get the canonical alias.
     
     - parameters:
        - roomId: the id of the room.
        - completion: A block object called when the operation completes.
        - response: Provides the canonical alias on success
     
     - returns: a `MXHTTPOperation` instance.
     */
    @nonobjc @discardableResult func canonicalAlias(ofRoom roomId: String, completion: @escaping (_ response: MXResponse<String>) -> Void) -> MXHTTPOperation {
        return __canonicalAlias(ofRoom: roomId, success: currySuccess(completion), failure: curryFailure(completion))
    }
    
    
    /**
     Join a room, optionally where the user has been invited by a 3PID invitation.
     
     - parameters:
        - roomIdOrAlias: The id or an alias of the room to join.
        - viaServers The server names to try and join through in addition to those that are automatically chosen.
        - thirdPartySigned: The signed data obtained by the validation of the 3PID invitation, if 3PID validation is used. The validation is made by `self.signUrl()`.
        - completion: A block object called when the operation completes.
        - response: Provides the room id on success.
     
     - returns: a `MXHTTPOperation` instance.
     */
    @nonobjc @discardableResult func joinRoom(_ roomIdOrAlias: String, viaServers: [String]? = nil, withThirdPartySigned dictionary: [String: Any]? = nil, completion: @escaping (_ response: MXResponse<String>) -> Void) -> MXHTTPOperation {
        return __joinRoom(roomIdOrAlias, viaServers: viaServers, withThirdPartySigned: dictionary, success: currySuccess(completion), failure: curryFailure(completion))
    }

    /**
     Leave a room.
     
     - parameters:
        - roomId: the id of the room to leave.
        - completion: A block object called when the operation completes.
        - response: Indicates whether the operation was successful.
     
     - returns: a `MXHTTPOperation` instance.
     */
    @nonobjc @discardableResult func leaveRoom(_ roomId: String, completion: @escaping (_ response: MXResponse<Void>) -> Void) -> MXHTTPOperation {
        return __leaveRoom(roomId, success: currySuccess(completion), failure: curryFailure(completion))
    }
    
    
    
    
    /**
     Invite a user to a room.
     
     A user can be invited one of three ways:
     1. By their user ID
     2. By their email address
     3. By a third party
     
     The `invitation` parameter specifies how this user should be reached.
     
     - parameters:
        - invitation: the way to reach the user.
        - roomId: the id of the room.
        - completion: A block object called when the operation completes.
        - response: Indicates whether the operation was successful.
     
     - returns: a `MXHTTPOperation` instance.
     */
    @nonobjc @discardableResult func invite(_ invitation: MXRoomInvitee, toRoom roomId: String, completion: @escaping (_ response: MXResponse<Void>) -> Void) -> MXHTTPOperation {
        switch invitation {
        case .userId(let userId):
            return __inviteUser(userId, toRoom: roomId, success: currySuccess(completion), failure: curryFailure(completion))
        case .email(let emailAddress):
            return __inviteUser(byEmail: emailAddress, toRoom: roomId, success: currySuccess(completion), failure: curryFailure(completion))
        case .thirdPartyId(let descriptor):
            return __invite(byThreePid: descriptor.medium.identifier, address: descriptor.address, toRoom: roomId, success: currySuccess(completion), failure: curryFailure(completion))
        }
    }
    
    
    
    
    
    /**
     Kick a user from a room.
     
     - parameters:
        - userId: the user id.
        - roomId: the id of the room.
        - reason: the reason for being kicked
        - completion: A block object called when the operation completes.
        - response: Indicates whether the operation was successful.
     
     - returns: a `MXHTTPOperation` instance.
     */
    @nonobjc @discardableResult func kickUser(_ userId: String, fromRoom roomId: String, reason: String, completion: @escaping (_ response: MXResponse<Void>) -> Void) -> MXHTTPOperation {
        return __kickUser(userId, fromRoom: roomId, reason: reason, success: currySuccess(completion), failure: curryFailure(completion))
    }
    
    
    /**
     Ban a user in a room.
     
     - parameters:
         - userId: the user id.
         - roomId: the id of the room.
         - reason: the reason for being banned
         - completion: A block object called when the operation completes.
         - response: Indicates whether the operation was successful.
     
     - returns: a `MXHTTPOperation` instance.
     */
    @nonobjc @discardableResult func banUser(_ userId: String, fromRoom roomId: String, reason: String, completion: @escaping (_ response: MXResponse<Void>) -> Void) -> MXHTTPOperation {
        return __banUser(userId, inRoom: roomId, reason: reason, success: currySuccess(completion), failure: curryFailure(completion))
    }
    
    /**
     Unban a user in a room.
     
     - parameters:
         - userId: the user id.
         - roomId: the id of the room.
         - completion: A block object called when the operation completes.
         - response: Indicates whether the operation was successful.
     
     - returns: a `MXHTTPOperation` instance.
     */
    @nonobjc @discardableResult func unbanUser(_ userId: String, fromRoom roomId: String, completion: @escaping (_ response: MXResponse<Void>) -> Void) -> MXHTTPOperation {
        return __unbanUser(userId, inRoom: roomId, success: currySuccess(completion), failure: curryFailure(completion))
    }
    
    
    
    
    
    
    
    /**
     Create a room.

     - parameters:
        - parameters: The parameters for room creation.
        - completion: A block object called when the operation completes.
        - response: Provides a MXCreateRoomResponse object on success.

     - returns: a `MXHTTPOperation` instance.
     */
    @nonobjc @discardableResult func createRoom(parameters: MXRoomCreationParameters, completion: @escaping (_ response: MXResponse<MXCreateRoomResponse>) -> Void) -> MXHTTPOperation {
        return __createRoom(with: parameters, success: currySuccess(completion), failure: curryFailure(completion))
    }
    
    /**
     Create a room.
     
     - parameters:
        - parameters: The parameters. Refer to the matrix specification for details.
        - completion: A block object called when the operation completes.
        - response: Provides a MXCreateRoomResponse object on success.
     
     - returns: a `MXHTTPOperation` instance.
     */
    @nonobjc @discardableResult func createRoom(parameters: [String: Any], completion: @escaping (_ response: MXResponse<MXCreateRoomResponse>) -> Void) -> MXHTTPOperation {
        return __createRoom(parameters, success: currySuccess(completion), failure: curryFailure(completion))
    }
    
    
    
    
    /**
     Get a list of messages for this room.
     
     - parameters:
        - roomId: the id of the room.
        - from: the token to start getting results from.
        - direction: `MXTimelineDirectionForwards` or `MXTimelineDirectionBackwards`
        - limit: (optional, use -1 to not defined this value) the maximum nuber of messages to return.
        - filter: to filter returned events with.
        - completion: A block object called when the operation completes.
        - response: Provides a `MXPaginationResponse` object on success.
     
     - returns: a MXHTTPOperation instance.
     */
    @nonobjc @discardableResult func messages(forRoom roomId: String, from: String, direction: MXTimelineDirection, limit: UInt?, filter: MXRoomEventFilter, completion: @escaping (_ response: MXResponse<MXPaginationResponse>) -> Void) -> MXHTTPOperation {
        
        // The `limit` variable should be set to -1 if it's not provided.
        let _limit: Int
        if let limit = limit {
            _limit = Int(limit)
        } else {
            _limit = -1;
        }
        return __messages(forRoom: roomId, from: from, direction: direction.identifier, limit: UInt(_limit), filter: filter, success: currySuccess(completion), failure: curryFailure(completion))
    }
    
    /**
     Get a list of members for this room.
     
     - parameters:
        - roomId: the id of the room.
        - completion: A block object called when the operation completes.
        - response: Provides an array of `MXEvent` objects that are the type `m.room.member` on success.
     
     - returns: a MXHTTPOperation instance.
     */
    @nonobjc @discardableResult func members(ofRoom roomId: String, completion: @escaping (_ response: MXResponse<[MXEvent]>) -> Void) -> MXHTTPOperation {
        return __members(ofRoom: roomId, success: currySuccess(completion), failure: curryFailure(completion))
    }
    
    /**
     Get a list of all the current state events for this room.
     
     This is equivalent to the events returned under the 'state' key for this room in initialSyncOfRoom.
     
     See [the matrix documentation on state events](http://matrix.org/docs/api/client-server/#!/-rooms/get_state_events)
     for more detail.
     
     - parameters:
        - roomId: the id of the room.
        - completion: A block object called when the operation completes.
        - response: Provides the raw home server JSON response on success.
     
     - returns: a `MXHTTPOperation` instance.
     */
    @nonobjc @discardableResult func state(ofRoom roomId: String, completion: @escaping (_ response: MXResponse<[String: Any]>) -> Void) -> MXHTTPOperation {
        return __state(ofRoom: roomId, success: currySuccess(completion), failure: curryFailure(completion))
    }
    
    
    
    
    
    
    /**
     Inform the home server that the user is typing (or not) in this room.
     
     - parameters:
        - roomId: the id of the room.
        - typing: Use `true` if the user is currently typing.
        - timeout: the length of time until the user should be treated as no longer typing. Can be set to `nil` if they are no longer typing.
        - completion: A block object called when the operation completes.
        - response: Indicates whether the operation was successful.
     
     - returns: a `MXHTTPOperation` instance.
     */
    @nonobjc @discardableResult func sendTypingNotification(inRoom roomId: String, typing: Bool, timeout: TimeInterval?, completion: @escaping (_ response: MXResponse<Void>) -> Void) -> MXHTTPOperation {
        
        // The `timeout` variable should be set to -1 if it's not provided.
        let _timeout: Int
        if let timeout = timeout {
            // The `TimeInterval` type is a double value specified in seconds. Multiply by 1000 to get milliseconds.
            _timeout = Int(timeout * 1000 /* milliseconds */)
        } else {
            _timeout = -1;
        }
        
        return __sendTypingNotification(inRoom: roomId, typing: typing, timeout: UInt(_timeout), success: currySuccess(completion), failure: curryFailure(completion))
    }
    
    
    
    
    
    
    
    
    /**
     Redact an event in a room.
     
     - parameters:
        - eventId: the id of the redacted event.
        - roomId: the id of the room.
        - reason: the redaction reason.
        - completion: A block object called when the operation completes.
        - response: Indicates whether the operation was successful.
     
     - returns: a `MXHTTPOperation` instance.
     */
    @nonobjc @discardableResult func redactEvent(_ eventId: String, inRoom roomId: String, reason: String?, completion: @escaping (_ response: MXResponse<Void>) -> Void) -> MXHTTPOperation {
        return __redactEvent(eventId, inRoom: roomId, reason: reason, success: currySuccess(completion), failure: curryFailure(completion))
    }
    
    /**
     Report an event.
     
     - parameters:
        - eventId: the id of the event event.
        - roomId: the id of the room.
        - score: the metric to let the user rate the severity of the abuse. It ranges from -100 “most offensive” to 0 “inoffensive”.
        - reason: the redaction reason.
        - completion: A block object called when the operation completes.
        - response: Indicates whether the operation was successful.
     
     - returns: a `MXHTTPOperation` instance.
     */
    @nonobjc @discardableResult func reportEvent(_ eventId: String, inRoom roomId: String, score: Int, reason: String?, completion: @escaping (_ response: MXResponse<Void>) -> Void) -> MXHTTPOperation {
        return __reportEvent(eventId, inRoom: roomId, score: score, reason: reason, success: currySuccess(completion), failure: curryFailure(completion))
    }
    
    
    
    
    /**
     Get all the current information for this room, including messages and state events.
     
     See [the matrix documentation](http://matrix.org/docs/api/client-server/#!/-rooms/get_room_sync_data)
     for more detail.
     
     - parameters:
        - roomId: the id of the room.
        - limit: the maximum number of messages to return.
        - completion: A block object called when the operation completes.
        - response: Provides the model created from the homeserver JSON response on success.
     
     - returns: a `MXHTTPOperation` instance.
     */
    @nonobjc @discardableResult func intialSync(ofRoom roomId: String, limit: UInt, completion: @escaping (_ response: MXResponse<MXRoomInitialSync>) -> Void) -> MXHTTPOperation {
        return __initialSync(ofRoom: roomId, withLimit: Int(limit), success: currySuccess(completion), failure: curryFailure(completion))
    }


    /**
     Retrieve an event from its event id.

     - parameters:
        - eventId: the id of the event to get context around.
        - completion: A block object called when the operation completes.
        - response: Provides the model created from the homeserver JSON response on success.
     */
    @nonobjc @discardableResult func event(withEventId eventId: String, completion: @escaping (_ response: MXResponse<MXEvent>) -> Void) -> MXHTTPOperation {
        return __event(withEventId: eventId, success: currySuccess(completion), failure: curryFailure(completion))
    }


    /**
     Retrieve an event from its room id and event id.

     - parameters:
        - eventId: the id of the event to get context around.
        - roomId: the id of the room to get events from.
        - completion: A block object called when the operation completes.
        - response: Provides the model created from the homeserver JSON response on success.
     */
    @nonobjc @discardableResult func event(withEventId eventId: String, inRoom roomId: String, completion: @escaping (_ response: MXResponse<MXEvent>) -> Void) -> MXHTTPOperation {
        return __event(withEventId: eventId, inRoom: roomId, success: currySuccess(completion), failure: curryFailure(completion))
    }


    /**
     Get the context surrounding an event.
     
     This API returns a number of events that happened just before and after the specified event.
     
     - parameters:
        - eventId: the id of the event to get context around.
        - roomId: the id of the room to get events from.
        - limit: the maximum number of messages to return.
        - filter the filter to pass in the request. Can be nil.
        - completion: A block object called when the operation completes.
        - response: Provides the model created from the homeserver JSON response on success.
     
     - returns: a `MXHTTPOperation` instance.
     */
    @nonobjc @discardableResult func context(ofEvent eventId: String, inRoom roomId: String, limit: UInt, filter: MXRoomEventFilter? = nil, completion: @escaping (_ response: MXResponse<MXEventContext>) -> Void) -> MXHTTPOperation {
        return __context(ofEvent: eventId, inRoom: roomId, limit: limit, filter:filter, success: currySuccess(completion), failure: curryFailure(completion))
    }
    
    
    // MARK: - Room tags operations
    
    /**
     List the tags of a room.
     
     
     - parameters:
        - roomId: the id of the room.
        - completion: A block object called when the operation completes.
        - response: Provides an array of `MXRoomTag` objects on success.
     
     - returns: a `MXHTTPOperation` instance.
     */
    @nonobjc @discardableResult func tags(ofRoom roomId: String, completion: @escaping (_ response: MXResponse<[MXRoomTag]>) -> Void) -> MXHTTPOperation {
        return __tags(ofRoom: roomId, success: currySuccess(completion), failure: curryFailure(completion))
    }
    
    /**
     Add a tag to a room.
     
     Use this method to update the order of an existing tag.
     
     - parameters:
        - tag: the new tag to add to the room.
        - order: the order. @see MXRoomTag.order.
        - roomId: the id of the room.
        - completion: A block object called when the operation completes.
        - response: Provides an array of `MXRoomTag` objects on success.
     
     - returns: a `MXHTTPOperation` instance.
     */
    @nonobjc @discardableResult func addTag(_ tag: String, withOrder order: String, toRoom roomId: String, completion: @escaping (_ response: MXResponse<Void>) -> Void) -> MXHTTPOperation {
        return __addTag(tag, withOrder: order, toRoom: roomId, success: currySuccess(completion), failure: curryFailure(completion))
    }
    
    
    /**
     Remove a tag from a room.
     
     - parameters:
        - tag: the tag to remove.
        - roomId: the id of the room.
        - completion: A block object called when the operation completes.
        - response: Provides an array of `MXRoomTag` objects on success.
     
     - returns: a `MXHTTPOperation` instance.
     */
    @nonobjc @discardableResult func removeTag(_ tag: String, fromRoom roomId: String, completion: @escaping (_ response: MXResponse<Void>) -> Void) -> MXHTTPOperation {
        return __removeTag(tag, fromRoom: roomId, success: currySuccess(completion), failure: curryFailure(completion))
    }
    
    // MARK: -  Room account data operations
    
    /**
     Update the tagged events
     
     - parameters:
        - roomId: the id of the room.
        - content: the new tagged events content.
        - completion: A block object called when the operation completes.
        - response: Indicates whether the operation was successful.
     
     - returns: a `MXHTTPOperation` instance.
     */
    @nonobjc @discardableResult func updateTaggedEvents(_ roomId: String, withContent content: MXTaggedEvents, completion: @escaping (_ response: MXResponse<Void>) -> Void) -> MXHTTPOperation {
        return __updateTaggedEvents(roomId, withContent: content, success: currySuccess(completion), failure: curryFailure(completion))
    }
    
    /**
     Get the tagged events of a room
     
     - parameters:
        - roomId: the id of the room.
        - completion: A block object called when the operation completes.
        - response: Provides a `MXTaggedEvents` object on success.
     
     - returns: a `MXHTTPOperation` instance.
     */
    @nonobjc @discardableResult func getTaggedEvents(_ roomId: String, completion: @escaping (_ response: MXResponse<MXTaggedEvents>) -> Void) -> MXHTTPOperation {
        return __getTaggedEvents(roomId, success: currySuccess(completion), failure: curryFailure(completion))
    }

    /**
     Set a dedicated room account data field
     
     - parameters:
        - roomId: the id of the room.
        - eventTypeString: the type of the event. @see MXEventType.
        - content: the event content.
        - completion: A block object called when the operation completes.
        - response: Indicates whether the operation was successful.
     
     - returns: a `MXHTTPOperation` instance.
     */
    @nonobjc @discardableResult func setRoomAccountData(_ roomId: String, eventType eventTypeString: String, withParameters content: [String: Any], completion: @escaping (_ response: MXResponse<Void>) -> Void) -> MXHTTPOperation {
        return __setRoomAccountData(roomId, eventType: eventTypeString, withParameters: content, success: currySuccess(completion), failure: curryFailure(completion))
    }
    
    /**
     Get the room account data field
     
     - parameters:
        - roomId: the id of the room.
        - eventTypeString: the type of the event. @see MXEventType.
        - completion: A block object called when the operation completes.
        - response: Provides the raw JSON response from the server.
     
     - returns: a `MXHTTPOperation` instance.
     */
    @nonobjc @discardableResult func getRoomAccountData(_ roomId: String, eventType eventTypeString: String, completion: @escaping (_ response: MXResponse<[String: Any]>) -> Void) -> MXHTTPOperation {
        return __getRoomAccountData(roomId, eventType: eventTypeString, success: currySuccess(completion), failure: curryFailure(completion))
    }

    // MARK: - Profile operations
    
    /**
     Set the logged-in user display name.
     
     - parameters:
        - displayname: the new display name.
        - completion: A block object called when the operation completes.
        - response: Indicates whether the operation was successful.
     
     - returns: a `MXHTTPOperation` instance.
     */
    @nonobjc @discardableResult func setDisplayName(_ displayName: String, completion: @escaping (_ response: MXResponse<Void>) -> Void) -> MXHTTPOperation {
        return __setDisplayName(displayName, success: currySuccess(completion), failure: curryFailure(completion))
    }
    
    /**
     Get the display name of a user.
     
     - parameters:
        - userId: the user id to look up.
        - completion: A block object called when the operation completes.
        - response: Provides the display name on success.
     
     - returns: a `MXHTTPOperation` instance.
     */
    @nonobjc @discardableResult func displayName(forUser userId: String, completion: @escaping (_ response: MXResponse<String>) -> Void) -> MXHTTPOperation {
        return __displayName(forUser: userId, success: currySuccess(completion), failure: curryFailure(completion))
    }
    
    
    
    
    /**
     Set the logged-in user avatar url.
     
     - parameters:
        - urlString: The new avatar url.
        - completion: A block object called when the operation completes.
        - response: Indicates whether the operation was successful.
     
     - returns: a `MXHTTPOperation` instance.
     */
    @nonobjc @discardableResult func setAvatarUrl(_ url: URL, completion: @escaping (_ response: MXResponse<Void>) -> Void) -> MXHTTPOperation {
        return __setAvatarUrl(url.absoluteString, success: currySuccess(completion), failure: curryFailure(completion))
    }
    
    /**
     Get the avatar url of a user.
     
     - parameters:
        - userId: the user id to look up.
        - completion: A block object called when the operation completes.
        - response: Provides the avatar url on success.
     
     - returns: a `MXHTTPOperation` instance.
     */
    @nonobjc @discardableResult func avatarUrl(forUser userId: String, completion: @escaping (_ response: MXResponse<URL>) -> Void) -> MXHTTPOperation {
        return __avatarUrl(forUser: userId, success: currySuccess(transform: { return URL(string: $0 ?? "") }, completion), failure: curryFailure(completion))
    }
    
    /**
     Get the profile information of a user.
     
     - parameters:
     - userId: the user id to look up.
     - completion: A block object called when the operation completes.
     - response: Provides the display name and avatar url if they are defined on success.
     
     - returns: a `MXHTTPOperation` instance.
     */
    @nonobjc @discardableResult func profile(forUser userId: String, completion: @escaping (_ response: MXResponse<(String?, String?)>) -> Void) -> MXHTTPOperation {
                return __profile(forUser: userId, success: { (displayName, avatarUrl) -> Void in
                    let profileInformation = (displayName, avatarUrl)
                    completion(MXResponse.success(profileInformation))
                }, failure: curryFailure(completion))
    }
    
    /**
     Link an authenticated 3rd party id to the Matrix user.

     This API is deprecated, and you should instead use `addThirdPartyIdentifierOnly`
     for homeservers that support it.
     
     - parameters:
        - sid: the id provided during the 3PID validation session (MXRestClient.requestEmailValidation).
        - clientSecret: the same secret key used in the validation session.
        - bind: whether the homeserver should also bind this third party identifier to the account's Matrix ID with the identity server.
        - completion: A block object called when the operation completes.
        - response:  Indicates whether the operation was successful.
     
     - returns: a `MXHTTPOperation` instance.
     */
    @nonobjc @discardableResult func addThirdPartyIdentifier(_ sid: String, clientSecret: String, bind: Bool, completion: @escaping (_ response: MXResponse<Void>) -> Void) -> MXHTTPOperation {
        return __add3PID(sid, clientSecret: clientSecret, bind: bind, success: currySuccess(completion), failure: curryFailure(completion))
    }

    /**
     Add a 3PID to your homeserver account.

     This API does not use an identity server, as the homeserver is expected to
     handle 3PID ownership validation.

     You can check whether a homeserver supports this API via
     `doesServerSupportSeparateAddAndBind`.

     - parameters:
     - sid: the session id provided during the 3PID validation session.
     - clientSecret: the same secret key used in the validation session.
     - authParameters: The additional authentication information for the user-interactive authentication API.
     - completion: A block object called when the operation completes.
     - response:  Indicates whether the operation was successful.

     - returns: a `MXHTTPOperation` instance.
     */
    @nonobjc @discardableResult func addThirdPartyIdentifierOnly(withSessionId sid: String, clientSecret: String, authParameters: [String: Any]?, completion: @escaping (_ response: MXResponse<Void>) -> Void) -> MXHTTPOperation {
        return __add3PIDOnly(withSessionId: sid, clientSecret: clientSecret, authParams: authParameters, success: currySuccess(completion), failure: curryFailure(completion))
    }
    
    /**
     Remove a 3rd party id from the Matrix user information.
     
     - parameters:
     - address: the 3rd party id.
     - medium: medium the type of the 3rd party id.
     - completion: A block object called when the operation completes.
     - response:  Indicates whether the operation was successful.
     
     - returns: a `MXHTTPOperation` instance.
     */
    @nonobjc @discardableResult func remove3PID(address: String, medium: String, completion: @escaping (_ response: MXResponse<Void>) -> Void) -> MXHTTPOperation {
        return __remove3PID(address, medium: medium, success: currySuccess(completion), failure: curryFailure(completion))
    }
    
    /**
     List all 3PIDs linked to the Matrix user account.
     
     - parameters:
        - completion: A block object called when the operation completes.
        - response: Provides the third-party identifiers on success
     
     - returns: a `MXHTTPOperation` instance.
     */
    @nonobjc @discardableResult func thirdPartyIdentifiers(_ completion: @escaping (_ response: MXResponse<[MXThirdPartyIdentifier]?>) -> Void) -> MXHTTPOperation {
        return __threePIDs(currySuccess(completion), failure: curryFailure(completion))
    }

    /**
     Bind a 3PID for discovery onto an identity server via the homeserver.

     The identity server handles 3PID ownership validation and the homeserver records
     the new binding to track where all 3PIDs for the account are bound.

     You can check whether a homeserver supports this API via
     `doesServerSupportSeparateAddAndBind`.

     - parameters:
     - sid: the session id provided during the 3PID validation session.
     - clientSecret: the same secret key used in the validation session.
     - completion: A block object called when the operation completes.
     - response:  Indicates whether the operation was successful.

     - returns: a `MXHTTPOperation` instance.
     */
    @nonobjc @discardableResult func bind3Pid(withSessionId sid: String, clientSecret: String, completion: @escaping (_ response: MXResponse<Void>) -> Void) -> MXHTTPOperation {
        return __bind3Pid(withSessionId: sid, clientSecret: clientSecret, success: currySuccess(completion), failure: curryFailure(completion))
    }

    /**
     Unbind a 3PID for discovery on an identity server via the homeserver.

     - parameters:
     - address: the 3rd party id.
     - medium: medium the type of the 3rd party id.
     - completion: A block object called when the operation completes.
     - response:  Indicates whether the operation was successful.

     - returns: a `MXHTTPOperation` instance.
     */
    @nonobjc @discardableResult func unbind3Pid(withAddress address: String, medium: String, completion: @escaping (_ response: MXResponse<Void>) -> Void) -> MXHTTPOperation {
        return __unbind3Pid(withAddress: address, medium: medium, success: currySuccess(completion), failure: curryFailure(completion))
    }


    
    // MARK: - Presence operations
    
    
    // TODO: MXPresence could be refined to a Swift enum. presence+message could be combined in a struct, since they're closely related.
    /**
     Set the current user presence status.
    
     - parameters:
        - presence: the new presence status.
        - statusMessage: the new message status.
        - completion: A block object called when the operation completes.
        - response: Indicates whether the operation was successful.
     
     - returns: a `MXHTTPOperation` instance.
     */
    @nonobjc @discardableResult func setPresence(_ presence: MXPresence, statusMessage: String, completion: @escaping (_ response: MXResponse<Void>) -> Void) -> MXHTTPOperation {
        return __setPresence(presence, andStatusMessage: statusMessage, success: currySuccess(completion), failure: curryFailure(completion))
    }
    
    // TODO: MXPresenceResponse smells like a tuple (_ presence: MXPresence, timeActiveAgo: NSTimeInterval). Consider refining further.
    /**
     Get the presence status of a user.
     
     - parameters:
        - userId: the user id to look up.
        - completion: A block object called when the operation completes.
        - response: Provides the `MXPresenceResponse` on success.
     
     - returns: a `MXHTTPOperation` instance.
     */
    @nonobjc @discardableResult func presence(forUser userId: String, completion: @escaping (_ response: MXResponse<MXPresenceResponse>) -> Void) -> MXHTTPOperation {
        return __presence(userId, success: currySuccess(completion), failure: curryFailure(completion))
    }
    
    
    
    // MARK: - Sync
    
    
    /*
     TODO: This API could be further refined.
     
     `token` is an optional string, with nil meaning "initial sync".
     This could be expressed better as an enum: .initial or .fromToken(String)
     
     `presence` appears to support only two possible values: nil or "offline".
     This could be expressed better as an enum: .online, or .offline
     (are there any other valid values for this field? why would it be typed as a string?)
    */
    
    /**
     Synchronise the client's state and receive new messages.
     
     Synchronise the client's state with the latest state on the server.
     Client's use this API when they first log in to get an initial snapshot
     of the state on the server, and then continue to call this API to get
     incremental deltas to the state, and to receive new messages.
     
     - parameters:
        - token: the token to stream from (nil in case of initial sync).
        - serverTimeout: the maximum time in ms to wait for an event.
        - clientTimeout: the maximum time in ms the SDK must wait for the server response.
        - presence:  the optional parameter which controls whether the client is automatically marked as online by polling this API. If this parameter is omitted then the client is automatically marked as online when it uses this API. Otherwise if the parameter is set to "offline" then the client is not marked as being online when it uses this API.
        - filterId: the ID of a filter created using the filter API (optinal).
        - completion: A block object called when the operation completes.
        - response: Provides the `MXSyncResponse` on success.
     
     - returns: a `MXHTTPOperation` instance.
     */
    @nonobjc @discardableResult func sync(fromToken token: String?, serverTimeout: UInt, clientTimeout: UInt, setPresence presence: String?, filterId: String? = nil, completion: @escaping (_ response: MXResponse<MXSyncResponse>) -> Void) -> MXHTTPOperation {
        return __sync(fromToken: token, serverTimeout: serverTimeout, clientTimeout: clientTimeout, setPresence: presence, filter: filterId, success: currySuccess(completion), failure: curryFailure(completion))
    }
    

    // MARK: - Directory operations
    
    /**
     Get the list of public rooms hosted by the home server.
     
     Pagination parameters (`limit` and `since`) should be used in order to limit
     homeserver resources usage.

     - parameters:
        - server: (optional) the remote server to query for the room list. If nil, get the user homeserver's public room list.
        - limit:  (optional, use -1 to not defined this value) the maximum number of entries to return.
        - since: (optional) token to paginate from.
        - filter: (optional) the string to search for.
        - thirdPartyInstanceId: (optional) returns rooms published to specific lists on a third party instance (like an IRC bridge).
        - includeAllNetworks: if YES, returns all rooms that have been published to any list. NO to return rooms on the main, default list.

        - completion: A block object called when the operation is complete.
        - response: Provides an publicRoomsResponse instance on `success`
     
     - returns: a `MXHTTPOperation` instance.
     */
    @nonobjc @discardableResult func publicRooms(onServer server: String?, limit: UInt?, since: String? = nil, filter: String? = nil, thirdPartyInstanceId: String? = nil, includeAllNetworks: Bool = false, completion: @escaping (_ response: MXResponse<MXPublicRoomsResponse>) -> Void) -> MXHTTPOperation {

        // The `limit` variable should be set to -1 if it's not provided.
        let _limit: Int
        if let limit = limit {
            _limit = Int(limit)
        } else {
            _limit = -1;
        }

        return __publicRooms(onServer: server, limit: _limit, since: since, filter: filter, thirdPartyInstanceId: thirdPartyInstanceId, includeAllNetworks: includeAllNetworks, success: currySuccess(completion), failure: curryFailure(completion))
    }
    
    /**
     Get the room ID corresponding to this room alias
     
     - parameters:
        - roomAlias: the alias of the room to look for.
        - completion: A block object called when the operation completes.
        - response: Provides the the ID of the room on success.
     
     - returns: a `MXHTTPOperation` instance.
     */
    @nonobjc @discardableResult func roomId(forRoomAlias roomAlias: String, completion: @escaping (_ response: MXResponse<String>) -> Void) -> MXHTTPOperation {
        return __roomID(forRoomAlias: roomAlias, success: currySuccess(completion), failure: curryFailure(completion))
    }
    
    // Mark: - Media Repository API
    
    /**
     Upload content to HomeServer
     
     - parameters:
        - data: the content to upload.
        - filename: optional filename
        - mimetype: the content type (image/jpeg, audio/aac...)
        - timeout: the maximum time the SDK must wait for the server response.
        - uploadProgress: A block object called multiple times as the upload progresses. It's also called once the upload is complete
        - progress: Provides the progress of the upload until it completes. This will provide the URL of the resource on successful completion, or an error message on unsuccessful completion.
     
     - returns: a `MXHTTPOperation` instance.
     */
    @nonobjc @discardableResult func uploadContent(_ data: Data, filename: String? = nil, mimeType: String, timeout: TimeInterval, uploadProgress: @escaping (_ progress: MXProgress<URL>) -> Void) -> MXHTTPOperation {
        return __uploadContent(data, filename: filename, mimeType: mimeType, timeout: timeout, success: { (urlString) in
            if let urlString = urlString, let url = URL(string: urlString) {
                uploadProgress(.success(url))
            } else {
                uploadProgress(.failure(_MXUnknownError()))
            }
        }, failure: { (error) in
            uploadProgress(.failure(error ?? _MXUnknownError()))
        }, uploadProgress: { (progress) in
            uploadProgress(.progress(progress!))
        })
    }
    
    
    // MARK: - VoIP API
    
    /**
     Get the TURN server configuration advised by the homeserver.
     
     
     - parameters:
        - completion: A block object called when the operation completes.
        - response: Provides a `MXTurnServerResponse` object (or nil if the HS has TURN config) on success.
     
     - returns: a `MXHTTPOperation` instance.
     */
    @nonobjc @discardableResult func turnServer(_ completion: @escaping (_ response: MXResponse<MXTurnServerResponse?>) -> Void) -> MXHTTPOperation {
        return __turnServer(currySuccess(completion), failure: curryFailure(completion))
    }
    
    
    // MARK: - read receipt
    
    /**
     Send a read receipt.
     
     - parameters:
        - roomId: the id of the room.
        - eventId: the id of the event.
        - completion: A block object called when the operation completes.
        - response: Indicates whether the operation was successful.
     
     - returns: a `MXHTTPOperation` instance.
     */
    @nonobjc @discardableResult func sendReadReceipt(toRoom roomId: String, forEvent eventId: String, completion: @escaping (_ response: MXResponse<Void>) -> Void) -> MXHTTPOperation {
        return __sendReadReceipt(roomId, eventId: eventId, success: currySuccess(completion), failure: curryFailure(completion))
    }
    
    
    // MARK: - Search
    
    /**
     Search a text in room messages.
     
     - parameters:
        - textPattern: the text to search for in message body.
        - roomEventFilter: a nullable dictionary which defines the room event filtering during the search request.
        - beforeLimit: the number of events to get before the matching results.
        - afterLimit: the number of events to get after the matching results.
        - nextBatch: the token to pass for doing pagination from a previous response.
        - completion: A block object called when the operation completes.
        - response: Provides the search results on success.
     
     - returns: a `MXHTTPOperation` instance.
     */
    @nonobjc @discardableResult func searchMessages(withPattern textPattern: String, roomEventFilter: MXRoomEventFilter? = nil, beforeLimit: UInt = 0, afterLimit: UInt = 0, nextBatch: String, completion: @escaping (_ response: MXResponse<MXSearchRoomEventResults>) -> Void) -> MXHTTPOperation {
        return __searchMessages(withText: textPattern, roomEventFilter: roomEventFilter, beforeLimit: beforeLimit, afterLimit: afterLimit, nextBatch: nextBatch, success: currySuccess(completion), failure: curryFailure(completion))
    }
    
    /**
     Make a search.
     
     - parameters:
        - parameters: the search parameters as defined by the Matrix search spec (http://matrix.org/docs/api/client-server/#!/Search/post_search ).
        - nextBatch: the token to pass for doing pagination from a previous response.
        - completion: A block object called when the operation completes.
        - response: Provides the search results on success.
     
     - returns: a `MXHTTPOperation` instance.
     */
    @nonobjc @discardableResult func search(withParameters parameters: [String: Any], nextBatch: String, completion: @escaping (_ response: MXResponse<MXSearchRoomEventResults>) -> Void) -> MXHTTPOperation {
        return __search(parameters, nextBatch: nextBatch, success: currySuccess(completion), failure: curryFailure(completion))
    }
    
    
    
    // MARK: - Crypto
    
    /**
     Upload device and/or one-time keys.
     
     - parameters:
        - deviceKeys: the device keys to send.
        - oneTimeKeys: the one-time keys to send.
        - completion: A block object called when the operation completes.
        - response: Provides information about the keys on success.
     
     - returns: a `MXHTTPOperation` instance.
     */
    @nonobjc @discardableResult func uploadKeys(_ deviceKeys: [String: Any], oneTimeKeys: [String: Any], forDevice deviceId: String? = nil, completion: @escaping (_ response: MXResponse<MXKeysUploadResponse>) -> Void) -> MXHTTPOperation {
        return __uploadKeys(deviceKeys, oneTimeKeys: oneTimeKeys, success: currySuccess(completion), failure: curryFailure(completion))
    }
    
    /**
     Download device keys.
     
     - parameters:
        - userIds: list of users to get keys for.
        - token: sync token to pass in the query request, to help the HS give the most recent results. It can be nil.
        - completion: A block object called when the operation completes.
        - response: Provides information about the keys on success.
     
     - returns: a `MXHTTPOperation` instance.
     */
    @nonobjc @discardableResult func downloadKeys(forUsers userIds: [String], token: String? = nil, completion: @escaping (_ response: MXResponse<MXKeysQueryResponse>) -> Void) -> MXHTTPOperation {
        return __downloadKeys(forUsers: userIds, token: token, success: currySuccess(completion), failure: curryFailure(completion))
    }
    
    
    /**
     Claim one-time keys.
     
     - parameters:
        - usersDevices: a list of users, devices and key types to retrieve keys for.
        - completion: A block object called when the operation completes.
        - response: Provides information about the keys on success.
     
     - returns: a `MXHTTPOperation` instance.
     */
    @nonobjc @discardableResult func claimOneTimeKeys(for usersDevices: MXUsersDevicesMap<NSString>, completion: @escaping (_ response: MXResponse<MXKeysClaimResponse>) -> Void) -> MXHTTPOperation {
        return __claimOneTimeKeys(forUsersDevices: usersDevices, success: currySuccess(completion), failure: curryFailure(completion))
    }
    
    
    // MARK: - Dehydration
    
    /**
     Get the dehydrated device of the current account.

     - parameters:
        - response: Indicates whether the operation was successful or failed. In case of success, return the `MXDehydratedDevice` instance of the current account.
     
     - returns: a `MXHTTPOperation` instance.
     */
    @nonobjc @discardableResult func dehydratedDevice(completion: @escaping (_ response: MXResponse<MXDehydratedDevice>) -> Void) -> MXHTTPOperation {
        return __dehydratedDevice(success: currySuccess(completion), failure: curryFailure(completion))
    }

    
    // MARK: - Direct-to-device messaging
    
    /**
     Send an event to a specific list of devices
     
     - paramaeters:
        - eventType: the type of event to send
        - contentMap: content to send. Map from user_id to device_id to content dictionary.
        - completion: A block object called when the operation completes.
        - response: Indicates whether the operation was successful.
     
     - returns: a `MXHTTPOperation` instance.
     */
    @nonobjc @discardableResult func sendDirectToDevice(eventType: String, contentMap: MXUsersDevicesMap<NSDictionary>, txnId: String, completion: @escaping (_ response: MXResponse<Void>) -> Void) -> MXHTTPOperation {
        return __send(toDevice: eventType, contentMap: contentMap, txnId: txnId, success: currySuccess(completion), failure: curryFailure(completion))
    }
    
    
    // MARK: - Device Management
    
    /**
     Get information about all devices for the current user.
     
     - parameters:
        - completion: A block object called when the operation completes.
        - response: Provides a list of devices on success.
     
     - returns: a `MXHTTPOperation` instance.
     */
    @nonobjc @discardableResult func devices(completion: @escaping (_ response: MXResponse<[MXDevice]>) -> Void) -> MXHTTPOperation {
        return __devices(currySuccess(completion), failure: curryFailure(completion))
    }
    
    /**
     Get information on a single device, by device id.
     
     - parameters:
        - deviceId: The device identifier.
        - completion: A block object called when the operation completes.
        - response: Provides the requested device on success.
     
     - returns: a `MXHTTPOperation` instance.
     */
    @nonobjc @discardableResult func device(withId deviceId: String, completion: @escaping (_ response: MXResponse<MXDevice>) -> Void) -> MXHTTPOperation {
        return __device(byDeviceId: deviceId, success: currySuccess(completion), failure: curryFailure(completion))
    }
    

    /**
     Update the display name of a given device.
     
     - parameters:
        - deviceName: The new device name. If not given, the display name is unchanged.
        - deviceId: The device identifier.
        - completion: A block object called when the operation completes.
        - response: Indicates whether the operation was successful.
     
     - returns: a `MXHTTPOperation` instance.
     */
    @nonobjc @discardableResult func setDeviceName(_ deviceName: String, forDevice deviceId: String, completion: @escaping (_ response: MXResponse<Void>) -> Void) -> MXHTTPOperation {
        return __setDeviceName(deviceName, forDeviceId: deviceId, success: currySuccess(completion), failure: curryFailure(completion))
    }
    
    /**
     Get an authentication session to delete a device.
     
     - parameters:
        - deviceId: The device identifier.
        - completion: A block object called when the operation completes.
        - response: Provides the server response.
     
     - returns: a `MXHTTPOperation` instance.
     */
    @nonobjc @discardableResult func getSession(toDeleteDevice deviceId: String, completion: @escaping (_ response: MXResponse<MXAuthenticationSession>) -> Void) -> MXHTTPOperation {
        return __getSessionToDeleteDevice(byDeviceId: deviceId, success: currySuccess(completion), failure: curryFailure(completion))
    }
    
    /**
     Delete the given device, and invalidates any access token associated with it.
     
     This API endpoint uses the User-Interactive Authentication API.
     
     - parameters:
        - deviceId: The device identifier.
        - authParameters: The additional authentication information for the user-interactive authentication API.
        - completion: A block object called when the operation completes.
        - response: Indicates whether the operation was successful.
     
     - returns: a `MXHTTPOperation` instance.
     */
    @nonobjc @discardableResult func deleteDevice(_ deviceId: String, authParameters: [String: Any], completion: @escaping (_ response: MXResponse<Void>) -> Void) -> MXHTTPOperation {
        return __deleteDevice(byDeviceId: deviceId, authParams: authParameters, success: currySuccess(completion), failure: curryFailure(completion))
    }
<<<<<<< HEAD
    
    // MARK: - Spaces
    
    /// Get the space children of a given space.
    /// - Parameters:
    ///   - spaceId: The room id of the queried space.
    ///   - parameters: Space children request parameters.
    ///   - completion: A closure called when the operation completes.
    /// - Returns: a `MXHTTPOperation` instance.
    @nonobjc @discardableResult func getSpaceChildrenForSpace(withId spaceId: String, parameters: MXSpaceChildrenRequestParameters?, completion: @escaping (_ response: MXResponse<MXSpaceChildrenResponse>) -> Void) -> MXHTTPOperation {
        return __getSpaceChildrenForSpace(withId: spaceId, parameters: parameters, success: currySuccess(completion), failure: curryFailure(completion))
    }
=======
>>>>>>> 80dbcfb7
}<|MERGE_RESOLUTION|>--- conflicted
+++ resolved
@@ -1875,7 +1875,6 @@
     @nonobjc @discardableResult func deleteDevice(_ deviceId: String, authParameters: [String: Any], completion: @escaping (_ response: MXResponse<Void>) -> Void) -> MXHTTPOperation {
         return __deleteDevice(byDeviceId: deviceId, authParams: authParameters, success: currySuccess(completion), failure: curryFailure(completion))
     }
-<<<<<<< HEAD
     
     // MARK: - Spaces
     
@@ -1888,6 +1887,4 @@
     @nonobjc @discardableResult func getSpaceChildrenForSpace(withId spaceId: String, parameters: MXSpaceChildrenRequestParameters?, completion: @escaping (_ response: MXResponse<MXSpaceChildrenResponse>) -> Void) -> MXHTTPOperation {
         return __getSpaceChildrenForSpace(withId: spaceId, parameters: parameters, success: currySuccess(completion), failure: curryFailure(completion))
     }
-=======
->>>>>>> 80dbcfb7
 }